--- conflicted
+++ resolved
@@ -28,14 +28,10 @@
     * [x/stake, x/slashing] [#1305](https://github.com/cosmos/cosmos-sdk/issues/1305) - Rename "revoked" to "jailed"
     * [x/stake] [#1676] Revoked and jailed validators put into the unbonding state
     * [x/stake] [#1877] Redelegations/unbonding-delegation from unbonding validator have reduced time
-<<<<<<< HEAD
     * [x/stake] \#2040 Validator operator type has now changed to `sdk.ValAddress`
       * A new bech32 prefix has been introduced for Tendermint signing keys and
         addresses, `cosmosconspub` and `cosmoscons` respectively.
     * [x/slashing] \#1789 Slashing changes for Tendermint validator set offset (NextValSet)
-=======
-    * [x/stake] [\#2040](https://github.com/cosmos/cosmos-sdk/issues/2040) Validator
-    operator type has now changed to `sdk.ValAddress`
     * [x/stake] [\#2221](https://github.com/cosmos/cosmos-sdk/issues/2221) New
     Bech32 prefixes have been introduced for a validator's consensus address and
     public key: `cosmosvalcons` and `cosmosvalconspub` respectively. Also, existing Bech32 prefixes have been
@@ -46,7 +42,6 @@
     * [x/gov] [#2195] Governance uses BFT Time
     * [x/gov] \#2256 Removed slashing for governance non-voting validators
     * [simulation] \#2162 Added back correct supply invariants
->>>>>>> 3ed2c22a
     
 * SDK
     * [core] \#2219 Update to Tendermint 0.24.0
