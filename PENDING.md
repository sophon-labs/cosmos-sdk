--- conflicted
+++ resolved
@@ -37,11 +37,9 @@
 
 * SDK
  - #2573 [x/distribution] add accum invariance
-<<<<<<< HEAD
  - \#1924 [simulation] Use a transition matrix for block size
-=======
  - #2610 [x/stake] Block redelegation to and from the same validator
->>>>>>> 0d8325b8
+
 
 * Tendermint
 
