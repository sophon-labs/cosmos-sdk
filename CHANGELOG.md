# Changelog

<<<<<<< HEAD
## 0.21.2
*July 16th, 2018*

Features
* [cosmos-sdk-cli] Added support for cosmos-sdk-cli under cosmos-sdk/cmd
  This allows SDK users to init a new project repository with a single command.
=======
## 0.22.0

*July 16th, 2018*

BREAKING CHANGES
* [x/gov] Increase VotingPeriod, DepositPeriod, and MinDeposit

IMPROVEMENTS
* [gaiad] Default config updates:
    - `timeout_commit=5000` so blocks only made every 5s
    - `prof_listen_addr=localhost:6060` so profile server is on by default
    - `p2p.send_rate` and `p2p.recv_rate` increases 10x (~5MB/s)

BUG FIXES
* [server] Fix to actually overwrite default tendermint config
>>>>>>> 8d3d3d3d

## 0.21.1

*July 14th, 2018*

BUG FIXES
* [build] Added Ledger build support via `LEDGER_ENABLED=true|false`
  * True by default except when cross-compiling

## 0.21.0

*July 13th, 2018*

BREAKING CHANGES
* [x/stake] Specify DelegatorAddress in MsgCreateValidator
* [x/stake] Remove the use of global shares in the pool
   * Remove the use of `PoolShares` type in `x/stake/validator` type - replace with `Status` `Tokens` fields
* [x/auth] NewAccountMapper takes a constructor instead of a prototype
* [keys] Keybase.Update function now takes in a function to get the newpass, rather than the password itself

FEATURES
* [baseapp] NewBaseApp now takes option functions as parameters

IMPROVEMENTS
* Updated docs folder to accommodate cosmos.network docs project
* [store] Added support for tracing multi-store operations via `--trace-store`
* [store] Pruning strategy configurable with pruning flag on gaiad start

BUG FIXES
* \#1630 - redelegation nolonger removes tokens from the delegator liquid account
* [keys] \#1629 - updating password no longer asks for a new password when the first entered password was incorrect
* [lcd] importing an account would create a random account
* [server] 'gaiad init' command family now writes provided name as the moniker in `config.toml`
* [build] Added Ledger build support via `LEDGER_ENABLED=true|false`
  * True by default except when cross-compiling

## 0.20.0

*July 10th, 2018*

BREAKING CHANGES
* msg.GetSignBytes() returns sorted JSON (by key)
* msg.GetSignBytes() field changes
    * `msg_bytes` -> `msgs`
    * `fee_bytes` -> `fee`
* Update Tendermint to v0.22.2
    * Default ports changed from 466xx to 266xx
    * Amino JSON uses type names instead of prefix bytes
    * ED25519 addresses are the first 20-bytes of the SHA256 of the raw 32-byte
      pubkey (Instead of RIPEMD160)
    * go-crypto, abci, tmlibs have been merged into Tendermint
      * The keys sub-module is now in the SDK
    * Various other fixes
* [auth] Signers of a transaction now only sign over their own account and sequence number
* [auth] Removed MsgChangePubKey
* [auth] Removed SetPubKey from account mapper
* [auth] AltBytes renamed to Memo, now a string, max 100 characters, costs a bit of gas
* [types] `GetMsg()` -> `GetMsgs()` as txs wrap many messages
* [types] Removed GetMemo from Tx (it is still on StdTx)
* [types] renamed rational.Evaluate to rational.Round{Int64, Int}
* [types] Renamed `sdk.Address` to `sdk.AccAddress`/`sdk.ValAddress`
* [types] `sdk.AccAddress`/`sdk.ValAddress` natively marshals to Bech32 in String, Sprintf (when used with `%s`), and MarshalJSON
* [keys] Keybase and Ledger support from go-crypto merged into the SDK in the `crypto` folder
* [cli] Rearranged commands under subcommands
* [x/slashing] Update slashing for unbonding period
  * Slash according to power at time of infraction instead of power at
    time of discovery
  * Iterate through unbonding delegations & redelegations which contributed
    to an infraction, slash them proportional to their stake at the time
  * Add REST endpoint to unrevoke a validator previously revoked for downtime
  * Add REST endpoint to retrieve liveness signing information for a validator
* [x/stake] Remove Tick and add EndBlocker
* [x/stake] most index keys nolonger hold a value - inputs are rearranged to form the desired key
* [x/stake] store-value for delegation, validator, ubd, and red do not hold duplicate information contained store-key
* [x/stake] Introduce concept of unbonding for delegations and validators
  * `gaiacli stake unbond` replaced with `gaiacli stake begin-unbonding`
  * Introduced:
    * `gaiacli stake complete-unbonding`
    * `gaiacli stake begin-redelegation`
    * `gaiacli stake complete-redelegation`
* [lcd] Switch key creation output to return bech32
* [lcd] Removed shorthand CLI flags (`a`, `c`, `n`, `o`)
* [gaiad] genesis transactions now use bech32 addresses / pubkeys
* [gov] VoteStatus renamed to ProposalStatus
* [gov] VoteOption, ProposalType, and ProposalStatus all marshal to string form in JSON

DEPRECATED
* [cli] Deprecated `--name` flag in commands that send txs, in favor of `--from`

FEATURES
* [x/gov] Implemented MVP
  * Supported proposal types: just binary (pass/fail) TextProposals for now
  * Proposals need deposits to be votable; deposits are burned if proposal fails
  * Delegators delegate votes to validator by default but can override (for their stake)
* [gaiacli] Ledger support added
  - You can now use a Ledger with `gaiacli --ledger` for all key-related commands
  - Ledger keys can be named and tracked locally in the key DB
* [gaiacli] You can now attach a simple text-only memo to any transaction, with the `--memo` flag
* [gaiacli] added the following flags for commands that post transactions to the chain:
  * async -- send the tx without waiting for a tendermint response
  * json  -- return the output in json format for increased readability
  * print-response -- return the tx response. (includes fields like gas cost)
* [lcd] Queried TXs now include the tx hash to identify each tx
* [mockapp] CompleteSetup() no longer takes a testing parameter
* [x/bank] Add benchmarks for signing and delivering a block with a single bank transaction
  * Run with `cd x/bank && go test --bench=.`
* [tools] make get_tools installs tendermint's linter, and gometalinter
* [tools] Switch gometalinter to the stable version
* [tools] Add the following linters
  * misspell
  * gofmt
  * go vet -composites=false
  * unconvert
  * ineffassign
  * errcheck
  * unparam
  * gocyclo
* [tools] Added `make format` command to automate fixing misspell and gofmt errors.
* [server] Default config now creates a profiler at port 6060, and increase p2p send/recv rates
* [types] Switches internal representation of Int/Uint/Rat to use pointers
* [types] Added MinInt and MinUint functions
* [gaiad] `unsafe_reset_all` now resets addrbook.json
* [democoin] add x/oracle, x/assoc
* [tests] created a randomized testing framework. 
  - Currently bank has limited functionality in the framework
  - Auth has its invariants checked within the framework
* [tests] Add WaitForNextNBlocksTM helper method
* [keys] New keys now have 24 word recovery keys, for heightened security
- [keys] Add a temporary method for exporting the private key

IMPROVEMENTS
* [x/bank] Now uses go-wire codec instead of 'encoding/json'
* [x/auth] Now uses go-wire codec instead of 'encoding/json'
* revised use of endblock and beginblock
* [stake] module reorganized to include `types` and `keeper` package
* [stake] keeper always loads the store (instead passing around which doesn't really boost efficiency)
* [stake] edit-validator changes now can use the keyword [do-not-modify] to not modify unspecified `--flag` (aka won't set them to `""` value)
* [stake] offload more generic functionality from the handler into the keeper
* [stake] clearer staking logic
* [types] added common tag constants
* [keys] improve error message when deleting non-existent key
* [gaiacli] improve error messages on `send` and `account` commands
* added contributing guidelines
* [docs] Added commands for governance CLI on testnet README

BUG FIXES
* [x/slashing] \#1510 Unrevoked validators cannot un-revoke themselves
* [x/stake] \#1513 Validators slashed to zero power are unbonded and removed from the store
* [x/stake] \#1567 Validators decreased in power but not unbonded are now updated in Tendermint
* [x/stake] error strings lower case
* [x/stake] pool loose tokens now accounts for unbonding and unbonding tokens not associated with any validator
* [x/stake] fix revoke bytes ordering (was putting revoked candidates at the top of the list)
* [x/stake] bond count was counting revoked validators as bonded, fixed
* [gaia] Added self delegation for validators in the genesis creation
* [lcd] tests now don't depend on raw json text
* Retry on HTTP request failure in CLI tests, add option to retry tests in Makefile
* Fixed bug where chain ID wasn't passed properly in x/bank REST handler, removed Viper hack from ante handler
* Fixed bug where `democli account` didn't decode the account data correctly
* \#872  - recovery phrases no longer all end in `abandon`
* \#887  - limit the size of rationals that can be passed in from user input
* \#1052 - Make all now works
* \#1258 - printing big.rat's can no longer overflow int64
* \#1259 - fix bug where certain tests that could have a nil pointer in defer
* \#1343 - fixed unnecessary parallelism in CI
* \#1353 - CLI: Show pool shares fractions in human-readable format
* \#1367 - set ChainID in InitChain
* \#1461 - CLI tests now no longer reset your local environment data
* \#1505 - `gaiacli stake validator` no longer panics if validator doesn't exist
* \#1565 - fix cliff validator persisting when validator set shrinks from max
* \#1287 - prevent zero power validators at genesis
* [x/stake] fix bug when unbonding/redelegating using `--shares-percent`
* \#1010 - two validators can't bond with the same pubkey anymore


## 0.19.0

*June 13, 2018*

BREAKING CHANGES
* msg.GetSignBytes() now returns bech32-encoded addresses in all cases
* [lcd] REST end-points now include gas
* sdk.Coin now uses sdk.Int, a big.Int wrapper with 256bit range cap

FEATURES
* [x/auth] Added AccountNumbers to BaseAccount and StdTxs to allow for replay protection with account pruning
* [lcd] added an endpoint to query for the SDK version of the connected node

IMPROVEMENTS
* export command now writes current validator set for Tendermint
* [tests] Application module tests now use a mock application
* [gaiacli] Fix error message when account isn't found when running gaiacli account
* [lcd] refactored to eliminate use of global variables, and interdependent tests
* [tests] Added testnet command to gaiad
* [tests] Added localnet targets to Makefile
* [x/stake] More stake tests added to test ByPower index

FIXES
* Fixes consensus fault on testnet - see postmortem [here](https://github.com/cosmos/cosmos-sdk/issues/1197#issuecomment-396823021)
* [x/stake] bonded inflation removed, non-bonded inflation partially implemented
* [lcd] Switch to bech32 for addresses on all human readable inputs and outputs
* [lcd] fixed tx indexing/querying
* [cli] Added `--gas` flag to specify transaction gas limit
* [gaia] Registered slashing message handler
* [x/slashing] Set signInfo.StartHeight correctly for newly bonded validators

FEATURES
* [docs] Reorganize documentation
* [docs] Update staking spec, create WIP spec for slashing, and fees

## 0.18.0

*June 9, 2018*

BREAKING CHANGES

* [stake] candidate -> validator throughout (details in refactor comment)
* [stake] delegate-bond -> delegation throughout
* [stake] `gaiacli query validator` takes and argument instead of using the `--address-candidate` flag
* [stake] introduce `gaiacli query delegations`
* [stake] staking refactor
  * ValidatorsBonded store now take sorted pubKey-address instead of validator owner-address,
    is sorted like Tendermint by pk's address
  * store names more understandable
  * removed temporary ToKick store, just needs a local map!
  * removed distinction between candidates and validators
    * everything is now a validator
    * only validators with a status == bonded are actively validating/receiving rewards
  * Introduction of Unbonding fields, lowlevel logic throughout (not fully implemented with queue)
  * Introduction of PoolShares type within validators,
    replaces three rational fields (BondedShares, UnbondingShares, UnbondedShares
* [x/auth] move stuff specific to auth anteHandler to the auth module rather than the types folder. This includes:
  * StdTx (and its related stuff i.e. StdSignDoc, etc)
  * StdFee
  * StdSignature
  * Account interface
  * Related to this organization, I also:
* [x/auth] got rid of AccountMapper interface (in favor of the struct already in auth module)
* [x/auth] removed the FeeHandler function from the AnteHandler, Replaced with FeeKeeper
* [x/auth] Removed GetSignatures() from Tx interface (as different Tx styles might use something different than StdSignature)
* [store] Removed SubspaceIterator and ReverseSubspaceIterator from KVStore interface and replaced them with helper functions in /types
* [cli] rearranged commands under subcommands
* [stake] remove Tick and add EndBlocker
* Switch to bech32cosmos on all human readable inputs and outputs


FEATURES

* [x/auth] Added ability to change pubkey to auth module
* [baseapp] baseapp now has settable functions for filtering peers by address/port & public key
* [sdk] Gas consumption is now measured as transactions are executed
  * Transactions which run out of gas stop execution and revert state changes
  * A "simulate" query has been added to determine how much gas a transaction will need
  * Modules can include their own gas costs for execution of particular message types
* [stake] Seperation of fee distribution to a new module
* [stake] Creation of a validator/delegation generics in `/types`
* [stake] Helper Description of the store in x/stake/store.md
* [stake] removed use of caches in the stake keeper
* [stake] Added REST API
* [Makefile] Added terraform/ansible playbooks to easily create remote testnets on Digital Ocean


BUG FIXES

* [stake] staking delegator shares exchange rate now relative to equivalent-bonded-tokens the validator has instead of bonded tokens
  ^ this is important for unbonded validators in the power store!
* [cli] fixed cli-bash tests
* [ci] added cli-bash tests
* [basecoin] updated basecoin for stake and slashing
* [docs] fixed references to old cli commands
* [docs] Downgraded Swagger to v2 for downstream compatibility
* auto-sequencing transactions correctly
* query sequence via account store
* fixed duplicate pub_key in stake.Validator
* Auto-sequencing now works correctly
* [gaiacli] Fix error message when account isn't found when running gaiacli account


## 0.17.5

*June 5, 2018*

Update to Tendermint v0.19.9 (Fix evidence reactor, mempool deadlock, WAL panic,
memory leak)

## 0.17.4

*May 31, 2018*

Update to Tendermint v0.19.7 (WAL fixes and more)

## 0.17.3

*May 29, 2018*

Update to Tendermint v0.19.6 (fix fast-sync halt)

## 0.17.5

*June 5, 2018*

Update to Tendermint v0.19.9 (Fix evidence reactor, mempool deadlock, WAL panic,
memory leak)

## 0.17.4

*May 31, 2018*

Update to Tendermint v0.19.7 (WAL fixes and more)

## 0.17.3

*May 29, 2018*

Update to Tendermint v0.19.6 (fix fast-sync halt)

## 0.17.2

_May 20, 2018_

Update to Tendermint v0.19.5 (reduce WAL use, bound the mempool and some rpcs, improve logging)

## 0.17.1 (May 17, 2018)

Update to Tendermint v0.19.4 (fixes a consensus bug and improves logging)

## 0.17.0 (May 15, 2018)

BREAKING CHANGES

* [stake] MarshalJSON -> MarshalBinary
* Queries against the store must be prefixed with the path "/store"

FEATURES

* [gaiacli] Support queries for candidates, delegator-bonds
* [gaiad] Added `gaiad export` command to export current state to JSON
* [x/bank] Tx tags with sender/recipient for indexing & later retrieval
* [x/stake] Tx tags with delegator/candidate for delegation & unbonding, and candidate info for declare candidate / edit validator

IMPROVEMENTS

* [gaiad] Update for Tendermint v0.19.3 (improve `/dump_consensus_state` and add
  `/consensus_state`)
* [spec/ibc] Added spec!
* [spec/stake] Cleanup structure, include details about slashing and
  auto-unbonding
* [spec/governance] Fixup some names and pseudocode
* NOTE: specs are still a work-in-progress ...

BUG FIXES

* Auto-sequencing now works correctly


## 0.16.0 (May 14th, 2018)

BREAKING CHANGES

* Move module REST/CLI packages to x/[module]/client/rest and x/[module]/client/cli
* Gaia simple-staking bond and unbond functions replaced
* [stake] Delegator bonds now store the height at which they were updated
* All module keepers now require a codespace, see basecoin or democoin for usage
* Many changes to names throughout
  * Type as a prefix naming convention applied (ex. BondMsg -> MsgBond)
  * Removed redundancy in names (ex. stake.StakeKeeper -> stake.Keeper)
* Removed SealedAccountMapper
* gaiad init now requires use of `--name` flag
* Removed Get from Msg interface
* types/rational now extends big.Rat

FEATURES:

* Gaia stake commands include, CreateValidator, EditValidator, Delegate, Unbond
* MountStoreWithDB without providing a custom store works.
* Repo is now lint compliant / GoMetaLinter with tendermint-lint integrated into CI
* Better key output, pubkey go-amino hex bytes now output by default
* gaiad init overhaul
  * Create genesis transactions with `gaiad init gen-tx`
  * New genesis account keys are automatically added to the client keybase (introduce `--client-home` flag)
  * Initialize with genesis txs using `--gen-txs` flag
* Context now has access to the application-configured logger
* Add (non-proof) subspace query helper functions
* Add more staking query functions: candidates, delegator-bonds

BUG FIXES

* Gaia now uses stake, ported from github.com/cosmos/gaia


## 0.15.1 (April 29, 2018)

IMPROVEMENTS:

* Update Tendermint to v0.19.1 (includes many rpc fixes)


## 0.15.0 (April 29, 2018)

NOTE: v0.15.0 is a large breaking change that updates the encoding scheme to use
[Amino](github.com/tendermint/go-amino).

For details on how this changes encoding for public keys and addresses,
see the [docs](https://github.com/tendermint/tendermint/blob/v0.19.1/docs/specification/new-spec/encoding.md#public-key-cryptography).

BREAKING CHANGES

* Remove go-wire, use go-amino
* [store] Add `SubspaceIterator` and `ReverseSubspaceIterator` to `KVStore` interface
* [basecoin] NewBasecoinApp takes a `dbm.DB` and uses namespaced DBs for substores

FEATURES:

* Add CacheContext
* Add auto sequencing to client
* Add FeeHandler to ante handler

BUG FIXES

* MountStoreWithDB without providing a custom store works.

## 0.14.1 (April 9, 2018)

BUG FIXES

* [gaiacli] Fix all commands (just a duplicate of basecli for now)

## 0.14.0 (April 9, 2018)

BREAKING CHANGES:

* [client/builder] Renamed to `client/core` and refactored to use a CoreContext
  struct
* [server] Refactor to improve useability and de-duplicate code
* [types] `Result.ToQuery -> Error.QueryResult`
* [makefile] `make build` and `make install` only build/install `gaiacli` and
  `gaiad`. Use `make build_examples` and `make install_examples` for
  `basecoind/basecli` and `democoind/democli`
* [staking] Various fixes/improvements

FEATURES:

* [democoin] Added Proof-of-Work module

BUG FIXES

* [client] Reuse Tendermint RPC client to avoid excessive open files
* [client] Fix setting log level
* [basecoin] Sort coins in genesis

## 0.13.1 (April 3, 2018)

BUG FIXES

* [x/ibc] Fix CLI and relay for IBC txs
* [x/stake] Various fixes/improvements

## 0.13.0 (April 2, 2018)

BREAKING CHANGES

* [basecoin] Remove cool/sketchy modules -> moved to new `democoin`
* [basecoin] NewBasecoinApp takes a `map[string]dbm.DB` as temporary measure
  to allow mounting multiple stores with their own DB until they can share one
* [x/staking] Renamed to `simplestake`
* [builder] Functions don't take `passphrase` as argument
* [server] GenAppParams returns generated seed and address
* [basecoind] `init` command outputs JSON of everything necessary for testnet
* [basecoind] `basecoin.db -> data/basecoin.db`
* [basecli] `data/keys.db -> keys/keys.db`

FEATURES

* [types] `Coin` supports direct arithmetic operations
* [basecoind] Add `show_validator` and `show_node_id` commands
* [x/stake] Initial merge of full staking module!
* [democoin] New example application to demo custom modules

IMPROVEMENTS

* [makefile] `make install`
* [testing] Use `/tmp` for directories so they don't get left in the repo

BUG FIXES

* [basecoin] Allow app to be restarted
* [makefile] Fix build on Windows
* [basecli] Get confirmation before overriding key with same name

## 0.12.0 (March 27 2018)

BREAKING CHANGES

* Revert to old go-wire for now
* glide -> godep
* [types] ErrBadNonce -> ErrInvalidSequence
* [types] Replace tx.GetFeePayer with FeePayer(tx) - returns the first signer
* [types] NewStdTx takes the Fee
* [types] ParseAccount -> AccountDecoder; ErrTxParse -> ErrTxDecoder
* [x/auth] AnteHandler deducts fees
* [x/bank] Move some errors to `types`
* [x/bank] Remove sequence and signature from Input

FEATURES

* [examples/basecoin] New cool module to demonstrate use of state and custom transactions
* [basecoind] `show_node_id` command
* [lcd] Implement the Light Client Daemon and endpoints
* [types/stdlib] Queue functionality
* [store] Subspace iterator on IAVLTree
* [types] StdSignDoc is the document that gets signed (chainid, msg, sequence, fee)
* [types] CodeInvalidPubKey
* [types] StdFee, and StdTx takes the StdFee
* [specs] Progression of MVPs for IBC
* [x/ibc] Initial shell of IBC functionality (no proofs)
* [x/simplestake] Simple staking module with bonding/unbonding

IMPROVEMENTS

* Lots more tests!
* [client/builder] Helpers for forming and signing transactions
* [types] sdk.Address
* [specs] Staking

BUG FIXES

* [x/auth] Fix setting pubkey on new account
* [x/auth] Require signatures to include the sequences
* [baseapp] Dont panic on nil handler
* [basecoin] Check for empty bytes in account and tx

## 0.11.0 (March 1, 2017)

BREAKING CHANGES

* [examples] dummy -> kvstore
* [examples] Remove gaia
* [examples/basecoin] MakeTxCodec -> MakeCodec
* [types] CommitMultiStore interface has new `GetCommitKVStore(key StoreKey) CommitKVStore` method

FEATURES

* [examples/basecoin] CLI for `basecli` and `basecoind` (!)
* [baseapp] router.AddRoute returns Router

IMPROVEMENTS

* [baseapp] Run msg handlers on CheckTx
* [docs] Add spec for REST API
* [all] More tests!

BUG FIXES

* [baseapp] Fix panic on app restart
* [baseapp] InitChain does not call Commit
* [basecoin] Remove IBCStore because mounting multiple stores is currently broken

## 0.10.0 (February 20, 2017)

BREAKING CHANGES

* [baseapp] NewBaseApp(logger, db)
* [baseapp] NewContext(isCheckTx, header)
* [x/bank] CoinMapper -> CoinKeeper

FEATURES

* [examples/gaia] Mock CLI !
* [baseapp] InitChainer, BeginBlocker, EndBlocker
* [baseapp] MountStoresIAVL

IMPROVEMENTS

* [docs] Various improvements.
* [basecoin] Much simpler :)

BUG FIXES

* [baseapp] initialize and reset msCheck and msDeliver properly

## 0.9.0 (February 13, 2017)

BREAKING CHANGES

* Massive refactor. Basecoin works. Still needs <3

## 0.8.1

* Updates for dependencies

## 0.8.0 (December 18, 2017)

* Updates for dependencies

## 0.7.1 (October 11, 2017)

IMPROVEMENTS:

* server/commands: GetInitCmd takes list of options

## 0.7.0 (October 11, 2017)

BREAKING CHANGES:

* Everything has changed, and it's all about to change again, so don't bother using it yet!

## 0.6.2 (July 27, 2017)

IMPROVEMENTS:

* auto-test all tutorials to detect breaking changes
* move deployment scripts from `/scripts` to `/publish` for clarity

BUG FIXES:

* `basecoin init` ensures the address in genesis.json is valid
* fix bug that certain addresses couldn't receive ibc packets

## 0.6.1 (June 28, 2017)

Make lots of small cli fixes that arose when people were using the tools for
the testnet.

IMPROVEMENTS:

* basecoin
  * `basecoin start` supports all flags that `tendermint node` does, such as
    `--rpc.laddr`, `--p2p.seeds`, and `--p2p.skip_upnp`
  * fully supports `--log_level` and `--trace` for logger configuration
  * merkleeyes no longers spams the logs... unless you want it
    * Example: `basecoin start --log_level="merkleeyes:info,state:info,*:error"`
    * Example: `basecoin start --log_level="merkleeyes:debug,state:info,*:error"`
* basecli
  * `basecli init` is more intelligent and only complains if there really was
    a connected chain, not just random files
  * support `localhost:46657` or `http://localhost:46657` format for nodes,
    not just `tcp://localhost:46657`
  * Add `--genesis` to init to specify chain-id and validator hash
    * Example: `basecli init --node=localhost:46657 --genesis=$HOME/.basecoin/genesis.json`
  * `basecli rpc` has a number of methods to easily accept tendermint rpc, and verifies what it can

BUG FIXES:

* basecli
  * `basecli query account` accepts hex account address with or without `0x`
    prefix
  * gives error message when running commands on an unitialized chain, rather
    than some unintelligable panic

## 0.6.0 (June 22, 2017)

Make the basecli command the only way to use client-side, to enforce best
security practices. Lots of enhancements to get it up to production quality.

BREAKING CHANGES:

* ./cmd/commands -> ./cmd/basecoin/commands
* basecli
  * `basecli proof state get` -> `basecli query key`
  * `basecli proof tx get` -> `basecli query tx`
  * `basecli proof state get --app=account` -> `basecli query account`
  * use `--chain-id` not `--chainid` for consistency
  * update to use `--trace` not `--debug` for stack traces on errors
  * complete overhaul on how tx and query subcommands are added. (see counter or trackomatron for examples)
  * no longer supports counter app (see new countercli)
* basecoin
  * `basecoin init` takes an argument, an address to allocate funds to in the genesis
  * removed key2.json
  * removed all client side functionality from it (use basecli now for proofs)
    * no tx subcommand
    * no query subcommand
    * no account (query) subcommand
    * a few other random ones...
  * enhanced relay subcommand
    * relay start did what relay used to do
    * relay init registers both chains on one another (to set it up so relay start just works)
* docs
  * removed `example-plugin`, put `counter` inside `docs/guide`
* app
  * Implements ABCI handshake by proxying merkleeyes.Info()

IMPROVEMENTS:

* `basecoin init` support `--chain-id`
* intergrates tendermint 0.10.0 (not the rc-2, but the real thing)
* commands return error code (1) on failure for easier script testing
* add `reset_all` to basecli, and never delete keys on `init`
* new shutil based unit tests, with better coverage of the cli actions
* just `make fresh` when things are getting stale ;)

BUG FIXES:

* app: no longer panics on missing app_options in genesis (thanks, anton)
* docs: updated all docs... again
* ibc: fix panic on getting BlockID from commit without 100% precommits (still a TODO)

## 0.5.2 (June 2, 2017)

BUG FIXES:

* fix parsing of the log level from Tendermint config (#97)

## 0.5.1 (May 30, 2017)

BUG FIXES:

* fix ibc demo app to use proper tendermint flags, 0.10.0-rc2 compatibility
* Make sure all cli uses new json.Marshal not wire.JSONBytes

## 0.5.0 (May 27, 2017)

BREAKING CHANGES:

* only those related to the tendermint 0.9 -> 0.10 upgrade

IMPROVEMENTS:

* basecoin cli
  * integrates tendermint 0.10.0 and unifies cli (init, unsafe_reset_all, ...)
  * integrate viper, all command line flags can also be defined in environmental variables or config.toml
* genesis file
  * you can define accounts with either address or pub_key
  * sorts coins for you, so no silent errors if not in alphabetical order
* [light-client](https://github.com/tendermint/light-client) integration
  * no longer must you trust the node you connect to, prove everything!
  * new [basecli command](./cmd/basecli/README.md)
  * integrated [key management](https://github.com/tendermint/go-crypto/blob/master/cmd/README.md), stored encrypted locally
  * tracks validator set changes and proves everything from one initial validator seed
  * `basecli proof state` gets complete proofs for any abci state
  * `basecli proof tx` gets complete proof where a tx was stored in the chain
  * `basecli proxy` exposes tendermint rpc, but only passes through results after doing complete verification

BUG FIXES:

* no more silently ignored error with invalid coin names (eg. "17.22foo coin" used to parse as "17 foo", not warning/error)

## 0.4.1 (April 26, 2017)

BUG FIXES:

* Fix bug in `basecoin unsafe_reset_X` where the `priv_validator.json` was not being reset

## 0.4.0 (April 21, 2017)

BREAKING CHANGES:

* CLI now uses Cobra, which forced changes to some of the flag names and orderings

IMPROVEMENTS:

* `basecoin init` doesn't generate error if already initialized
* Much more testing

## 0.3.1 (March 23, 2017)

IMPROVEMENTS:

* CLI returns exit code 1 and logs error before exiting

## 0.3.0 (March 23, 2017)

BREAKING CHANGES:

* Remove `--data` flag and use `BCHOME` to set the home directory (defaults to `~/.basecoin`)
* Remove `--in-proc` flag and start Tendermint in-process by default (expect Tendermint files in $BCHOME/tendermint).
  To start just the ABCI app/server, use `basecoin start --without-tendermint`.
* Consolidate genesis files so the Basecoin genesis is an object under `app_options` in Tendermint genesis. For instance:

```
{
  "app_hash": "",
  "chain_id": "foo_bar_chain",
  "genesis_time": "0001-01-01T00:00:00.000Z",
  "validators": [
    {
      "amount": 10,
      "name": "",
      "pub_key": [
	1,
	"7B90EA87E7DC0C7145C8C48C08992BE271C7234134343E8A8E8008E617DE7B30"
      ]
    }
  ],
  "app_options": {
    "accounts": [{
      "pub_key": {
        "type": "ed25519",
        "data": "6880db93598e283a67c4d88fc67a8858aa2de70f713fe94a5109e29c137100c2"
      },
      "coins": [
        {
          "denom": "blank",
          "amount": 12345
        },
        {
          "denom": "ETH",
          "amount": 654321
        }
      ]
    }],
    "plugin_options": ["plugin1/key1", "value1", "plugin1/key2", "value2"]
  }
}
```

Note the array of key-value pairs is now under `app_options.plugin_options` while the `app_options` themselves are well formed.
We also changed `chainID` to `chain_id` and consolidated to have just one of them.

FEATURES:

* Introduce `basecoin init` and `basecoin unsafe_reset_all`

## 0.2.0 (March 6, 2017)

BREAKING CHANGES:

* Update to ABCI v0.4.0 and Tendermint v0.9.0
* Coins are specified on the CLI as `Xcoin`, eg. `5gold`
* `Cost` is now `Fee`

FEATURES:

* CLI for sending transactions and querying the state,
  designed to be easily extensible as plugins are implemented
* Run Basecoin in-process with Tendermint
* Add `/account` path in Query
* IBC plugin for InterBlockchain Communication
* Demo script of IBC between two chains

IMPROVEMENTS:

* Use new Tendermint `/commit` endpoint for crafting IBC transactions
* More unit tests
* Use go-crypto S structs and go-data for more standard JSON
* Demo uses fewer sleeps

BUG FIXES:

* Various little fixes in coin arithmetic
* More commit validation in IBC
* Return results from transactions

## PreHistory

##### January 14-18, 2017

* Update to Tendermint v0.8.0
* Cleanup a bit and release blog post

##### September 22, 2016

* Basecoin compiles again<|MERGE_RESOLUTION|>--- conflicted
+++ resolved
@@ -1,13 +1,11 @@
 # Changelog
 
-<<<<<<< HEAD
-## 0.21.2
-*July 16th, 2018*
+## PENDING
 
 Features
 * [cosmos-sdk-cli] Added support for cosmos-sdk-cli under cosmos-sdk/cmd
   This allows SDK users to init a new project repository with a single command.
-=======
+
 ## 0.22.0
 
 *July 16th, 2018*
@@ -23,7 +21,6 @@
 
 BUG FIXES
 * [server] Fix to actually overwrite default tendermint config
->>>>>>> 8d3d3d3d
 
 ## 0.21.1
 
