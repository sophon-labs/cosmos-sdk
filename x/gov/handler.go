--- conflicted
+++ resolved
@@ -152,21 +152,6 @@
 		logger.Info(fmt.Sprintf("proposal %d (%s) tallied; passed: %v",
 			activeProposal.GetProposalID(), activeProposal.GetTitle(), passes))
 
-<<<<<<< HEAD
-		for _, valAddr := range nonVotingVals {
-			val := keeper.ds.GetValidatorSet().Validator(ctx, valAddr)
-			keeper.ds.GetValidatorSet().Slash(ctx,
-				val.GetConsAddr(),
-				ctx.BlockHeight(),
-				val.GetPower().RoundInt64(),
-				keeper.GetTallyingProcedure(ctx).GovernancePenalty)
-
-			logger.Info(fmt.Sprintf("validator %s failed to vote on proposal %d; slashing",
-				val.GetOperator(), activeProposal.GetProposalID()))
-		}
-
-=======
->>>>>>> 2fb3493f
 		resTags.AppendTag(tags.Action, action)
 		resTags.AppendTag(tags.ProposalID, proposalIDBytes)
 	}
