package simulation

import (
	"context"
	"fmt"
	"math/rand"
	"strings"
	"time"

	"github.com/cosmos/cosmos-sdk/baseapp"
	"github.com/cosmos/cosmos-sdk/codec"
	cdctypes "github.com/cosmos/cosmos-sdk/codec/types"
	"github.com/cosmos/cosmos-sdk/simapp/helpers"
	simappparams "github.com/cosmos/cosmos-sdk/simapp/params"
	sdk "github.com/cosmos/cosmos-sdk/types"
	simtypes "github.com/cosmos/cosmos-sdk/types/simulation"
	authtypes "github.com/cosmos/cosmos-sdk/x/auth/types"
	"github.com/cosmos/cosmos-sdk/x/group/keeper"
	"github.com/cosmos/cosmos-sdk/x/simulation"

	"github.com/cosmos/cosmos-sdk/x/group"
)

var initialGroupID = uint64(100000000000000)

// group message types
var (
	TypeMsgCreateGroup                     = sdk.MsgTypeURL(&group.MsgCreateGroup{})
	TypeMsgUpdateGroupMembers              = sdk.MsgTypeURL(&group.MsgUpdateGroupMembers{})
	TypeMsgUpdateGroupAdmin                = sdk.MsgTypeURL(&group.MsgUpdateGroupAdmin{})
	TypeMsgUpdateGroupMetadata             = sdk.MsgTypeURL(&group.MsgUpdateGroupMetadata{})
	TypeMsgCreateGroupWithPolicy           = sdk.MsgTypeURL(&group.MsgCreateGroupWithPolicy{})
	TypeMsgCreateGroupPolicy               = sdk.MsgTypeURL(&group.MsgCreateGroupPolicy{})
	TypeMsgUpdateGroupPolicyAdmin          = sdk.MsgTypeURL(&group.MsgUpdateGroupPolicyAdmin{})
	TypeMsgUpdateGroupPolicyDecisionPolicy = sdk.MsgTypeURL(&group.MsgUpdateGroupPolicyDecisionPolicy{})
	TypeMsgUpdateGroupPolicyMetadata       = sdk.MsgTypeURL(&group.MsgUpdateGroupPolicyMetadata{})
	TypeMsgCreateProposal                  = sdk.MsgTypeURL(&group.MsgCreateProposal{})
	TypeMsgWithdrawProposal                = sdk.MsgTypeURL(&group.MsgWithdrawProposal{})
	TypeMsgVote                            = sdk.MsgTypeURL(&group.MsgVote{})
	TypeMsgExec                            = sdk.MsgTypeURL(&group.MsgExec{})
)

// Simulation operation weights constants
const (
	OpMsgCreateGroup                     = "op_weight_msg_create_group"
	OpMsgUpdateGroupAdmin                = "op_weight_msg_update_group_admin"
	OpMsgUpdateGroupMetadata             = "op_wieght_msg_update_group_metadata"
	OpMsgUpdateGroupMembers              = "op_weight_msg_update_group_members"
<<<<<<< HEAD
	OpMsgCreateGroupPolicy               = "op_weight_msg_create_group_account"
	OpMsgCreateGroupWithPolicy           = "op_weight_msg_create_group_with_policy"
	OpMsgUpdateGroupPolicyAdmin          = "op_weight_msg_update_group_account_admin"
	OpMsgUpdateGroupPolicyDecisionPolicy = "op_weight_msg_update_group_account_decision_policy"
	OpMsgUpdateGroupPolicyMetaData       = "op_weight_msg_update_group_account_metadata"
=======
	OpMsgCreateGroupPolicy               = "op_weight_msg_create_group_policy"
	OpMsgUpdateGroupPolicyAdmin          = "op_weight_msg_update_group_policy_admin"
	OpMsgUpdateGroupPolicyDecisionPolicy = "op_weight_msg_update_group_policy_decision_policy"
	OpMsgUpdateGroupPolicyMetaData       = "op_weight_msg_update_group_policy_metadata"
>>>>>>> b9c7fd11
	OpMsgCreateProposal                  = "op_weight_msg_create_proposal"
	OpMsgWithdrawProposal                = "op_weight_msg_withdraw_proposal"
	OpMsgVote                            = "op_weight_msg_vote"
	OpMsgExec                            = "op_weight_msg_exec"
)

// If update group or group policy txn's executed, `SimulateMsgVote` & `SimulateMsgExec` txn's returns `noOp`.
// That's why we have less weight for update group & group-policy txn's.
const (
	WeightMsgCreateGroup                     = 100
	WeightMsgCreateGroupPolicy               = 100
	WeightMsgCreateGroupWithPolicy           = 100
	WeightMsgCreateProposal                  = 90
	WeightMsgVote                            = 90
	WeightMsgExec                            = 90
	WeightMsgUpdateGroupMetadata             = 5
	WeightMsgUpdateGroupAdmin                = 5
	WeightMsgUpdateGroupMembers              = 5
	WeightMsgUpdateGroupPolicyAdmin          = 5
	WeightMsgUpdateGroupPolicyDecisionPolicy = 5
	WeightMsgUpdateGroupPolicyMetadata       = 5
	WeightMsgWithdrawProposal                = 20
)

const GroupMemberWeight = 40

// WeightedOperations returns all the operations from the module with their respective weights
func WeightedOperations(
	appParams simtypes.AppParams, cdc codec.JSONCodec, ak group.AccountKeeper,
	bk group.BankKeeper, k keeper.Keeper, appCdc cdctypes.AnyUnpacker) simulation.WeightedOperations {
	var (
		weightMsgCreateGroup                     int
		weightMsgUpdateGroupAdmin                int
		weightMsgUpdateGroupMetadata             int
		weightMsgUpdateGroupMembers              int
		weightMsgCreateGroupPolicy               int
		weightMsgCreateGroupWithPolicy           int
		weightMsgUpdateGroupPolicyAdmin          int
		weightMsgUpdateGroupPolicyDecisionPolicy int
		weightMsgUpdateGroupPolicyMetadata       int
		weightMsgCreateProposal                  int
		weightMsgVote                            int
		weightMsgExec                            int
		weightMsgWithdrawProposal                int
	)

	appParams.GetOrGenerate(cdc, OpMsgCreateGroup, &weightMsgCreateGroup, nil,
		func(_ *rand.Rand) {
			weightMsgCreateGroup = WeightMsgCreateGroup
		},
	)
	appParams.GetOrGenerate(cdc, OpMsgCreateGroupPolicy, &weightMsgCreateGroupPolicy, nil,
		func(_ *rand.Rand) {
			weightMsgCreateGroupPolicy = WeightMsgCreateGroupPolicy
		},
	)
	appParams.GetOrGenerate(cdc, OpMsgCreateGroupWithPolicy, &weightMsgCreateGroupWithPolicy, nil,
		func(_ *rand.Rand) {
			weightMsgCreateGroupWithPolicy = WeightMsgCreateGroupWithPolicy
		},
	)
	appParams.GetOrGenerate(cdc, OpMsgCreateProposal, &weightMsgCreateProposal, nil,
		func(_ *rand.Rand) {
			weightMsgCreateProposal = WeightMsgCreateProposal
		},
	)
	appParams.GetOrGenerate(cdc, OpMsgVote, &weightMsgVote, nil,
		func(_ *rand.Rand) {
			weightMsgVote = WeightMsgVote
		},
	)
	appParams.GetOrGenerate(cdc, OpMsgExec, &weightMsgExec, nil,
		func(_ *rand.Rand) {
			weightMsgExec = WeightMsgExec
		},
	)
	appParams.GetOrGenerate(cdc, OpMsgUpdateGroupMetadata, &weightMsgUpdateGroupMetadata, nil,
		func(_ *rand.Rand) {
			weightMsgUpdateGroupMetadata = WeightMsgUpdateGroupMetadata
		},
	)
	appParams.GetOrGenerate(cdc, OpMsgUpdateGroupAdmin, &weightMsgUpdateGroupAdmin, nil,
		func(_ *rand.Rand) {
			weightMsgUpdateGroupAdmin = WeightMsgUpdateGroupAdmin
		},
	)
	appParams.GetOrGenerate(cdc, OpMsgUpdateGroupMembers, &weightMsgUpdateGroupMembers, nil,
		func(_ *rand.Rand) {
			weightMsgUpdateGroupMembers = WeightMsgUpdateGroupMembers
		},
	)
	appParams.GetOrGenerate(cdc, OpMsgUpdateGroupPolicyAdmin, &weightMsgUpdateGroupPolicyAdmin, nil,
		func(_ *rand.Rand) {
			weightMsgUpdateGroupPolicyAdmin = WeightMsgUpdateGroupPolicyAdmin
		},
	)
	appParams.GetOrGenerate(cdc, OpMsgUpdateGroupPolicyDecisionPolicy, &weightMsgUpdateGroupPolicyDecisionPolicy, nil,
		func(_ *rand.Rand) {
			weightMsgUpdateGroupPolicyDecisionPolicy = WeightMsgUpdateGroupPolicyDecisionPolicy
		},
	)
	appParams.GetOrGenerate(cdc, OpMsgUpdateGroupPolicyMetaData, &weightMsgUpdateGroupPolicyMetadata, nil,
		func(_ *rand.Rand) {
			weightMsgUpdateGroupPolicyMetadata = WeightMsgUpdateGroupPolicyMetadata
		},
	)
	appParams.GetOrGenerate(cdc, OpMsgWithdrawProposal, &weightMsgWithdrawProposal, nil,
		func(_ *rand.Rand) {
			weightMsgWithdrawProposal = WeightMsgWithdrawProposal
		},
	)

	// create two proposals for weightedOperations
	var createProposalOps simulation.WeightedOperations
	for i := 0; i < 2; i++ {
		createProposalOps = append(createProposalOps, simulation.NewWeightedOperation(
			weightMsgCreateProposal,
			SimulateMsgCreateProposal(ak, bk, k),
		))
	}

	wPreCreateProposalOps := simulation.WeightedOperations{
		simulation.NewWeightedOperation(
			weightMsgCreateGroup,
			SimulateMsgCreateGroup(ak, bk),
		),
		simulation.NewWeightedOperation(
			weightMsgCreateGroupPolicy,
			SimulateMsgCreateGroupPolicy(ak, bk, k),
		),
	}

	wPostCreateProposalOps := simulation.WeightedOperations{
		simulation.NewWeightedOperation(
<<<<<<< HEAD
			weightMsgCreateGroupWithPolicy,
			SimulateMsgCreateGroupWithPolicy(ak, bk),
		),
		simulation.NewWeightedOperation(
			weightMsgCreateProposal,
			SimulateMsgCreateProposal(ak, bk, k),
=======
			WeightMsgWithdrawProposal,
			SimulateMsgWithdrawProposal(ak, bk, k),
>>>>>>> b9c7fd11
		),
		simulation.NewWeightedOperation(
			weightMsgVote,
			SimulateMsgVote(ak, bk, k),
		),
		simulation.NewWeightedOperation(
			weightMsgExec,
			SimulateMsgExec(ak, bk, k),
		),
		simulation.NewWeightedOperation(
			weightMsgUpdateGroupMetadata,
			SimulateMsgUpdateGroupMetadata(ak, bk, k),
		),
		simulation.NewWeightedOperation(
			weightMsgUpdateGroupAdmin,
			SimulateMsgUpdateGroupAdmin(ak, bk, k),
		),
		simulation.NewWeightedOperation(
			weightMsgUpdateGroupMembers,
			SimulateMsgUpdateGroupMembers(ak, bk, k),
		),
		simulation.NewWeightedOperation(
			weightMsgUpdateGroupPolicyAdmin,
			SimulateMsgUpdateGroupPolicyAdmin(ak, bk, k),
		),
		simulation.NewWeightedOperation(
			weightMsgUpdateGroupPolicyDecisionPolicy,
			SimulateMsgUpdateGroupPolicyDecisionPolicy(ak, bk, k),
		),
		simulation.NewWeightedOperation(
			weightMsgUpdateGroupPolicyMetadata,
			SimulateMsgUpdateGroupPolicyMetadata(ak, bk, k),
		),
	}

	return append(wPreCreateProposalOps, append(createProposalOps, wPostCreateProposalOps...)...)
}

// SimulateMsgCreateGroup generates a MsgCreateGroup with random values
func SimulateMsgCreateGroup(ak group.AccountKeeper, bk group.BankKeeper) simtypes.Operation {
	return func(
		r *rand.Rand, app *baseapp.BaseApp, ctx sdk.Context, accounts []simtypes.Account, chainID string) (simtypes.OperationMsg, []simtypes.FutureOperation, error) {
		acc, _ := simtypes.RandomAcc(r, accounts)
		account := ak.GetAccount(ctx, acc.Address)
		accAddr := acc.Address.String()

		spendableCoins := bk.SpendableCoins(ctx, account.GetAddress())
		fees, err := simtypes.RandomFees(r, ctx, spendableCoins)
		if err != nil {
			return simtypes.NoOpMsg(group.ModuleName, TypeMsgCreateGroup, "fee error"), nil, err
		}

		members := genGroupMembers(r, accounts)
		msg := &group.MsgCreateGroup{Admin: accAddr, Members: members, Metadata: []byte(simtypes.RandStringOfLength(r, 10))}

		txGen := simappparams.MakeTestEncodingConfig().TxConfig
		tx, err := helpers.GenTx(
			txGen,
			[]sdk.Msg{msg},
			fees,
			helpers.DefaultGenTxGas,
			chainID,
			[]uint64{account.GetAccountNumber()},
			[]uint64{account.GetSequence()},
			acc.PrivKey,
		)
		if err != nil {
			return simtypes.NoOpMsg(group.ModuleName, TypeMsgCreateGroup, "unable to generate mock tx"), nil, err
		}

		_, _, err = app.SimDeliver(txGen.TxEncoder(), tx)
		if err != nil {
			return simtypes.NoOpMsg(group.ModuleName, msg.Type(), "unable to deliver tx"), nil, err
		}

		return simtypes.NewOperationMsg(msg, true, "", nil), nil, err
	}
}

// SimulateMsgCreateGroupWithPolicy generates a MsgCreateGroupWithPolicy with random values
func SimulateMsgCreateGroupWithPolicy(ak group.AccountKeeper, bk group.BankKeeper) simtypes.Operation {
	return func(
		r *rand.Rand, app *baseapp.BaseApp, ctx sdk.Context, accounts []simtypes.Account, chainID string) (simtypes.OperationMsg, []simtypes.FutureOperation, error) {
		acc, _ := simtypes.RandomAcc(r, accounts)
		account := ak.GetAccount(ctx, acc.Address)
		accAddr := acc.Address.String()

		spendableCoins := bk.SpendableCoins(ctx, account.GetAddress())
		fees, err := simtypes.RandomFees(r, ctx, spendableCoins)
		if err != nil {
			return simtypes.NoOpMsg(group.ModuleName, TypeMsgCreateGroup, "fee error"), nil, err
		}

		members := genGroupMembers(r, accounts)
		decisionPolicy := &group.ThresholdDecisionPolicy{
			Threshold: fmt.Sprintf("%d", simtypes.RandIntBetween(r, 1, 20)),
			Timeout:   time.Second * time.Duration(30*24*60*60),
		}

		msg := &group.MsgCreateGroupWithPolicy{
			Admin:               accAddr,
			Members:             members,
			GroupMetadata:       []byte(simtypes.RandStringOfLength(r, 10)),
			GroupPolicyMetadata: []byte(simtypes.RandStringOfLength(r, 10)),
			GroupPolicyAsAdmin:  r.Float32() < 0.5,
		}
		msg.SetDecisionPolicy(decisionPolicy)
		if err != nil {
			return simtypes.NoOpMsg(group.ModuleName, msg.Type(), "unable to set decision policy"), nil, err
		}

		txGen := simappparams.MakeTestEncodingConfig().TxConfig
		tx, err := helpers.GenTx(
			txGen,
			[]sdk.Msg{msg},
			fees,
			helpers.DefaultGenTxGas,
			chainID,
			[]uint64{account.GetAccountNumber()},
			[]uint64{account.GetSequence()},
			acc.PrivKey,
		)
		if err != nil {
			return simtypes.NoOpMsg(group.ModuleName, TypeMsgCreateGroupWithPolicy, "unable to generate mock tx"), nil, err
		}

		_, _, err = app.SimDeliver(txGen.TxEncoder(), tx)
		if err != nil {
			return simtypes.NoOpMsg(group.ModuleName, msg.Type(), "unable to deliver tx"), nil, err
		}

		return simtypes.NewOperationMsg(msg, true, "", nil), nil, err
	}
}

// SimulateMsgCreateGroupPolicy generates a NewMsgCreateGroupPolicy with random values
func SimulateMsgCreateGroupPolicy(ak group.AccountKeeper, bk group.BankKeeper, k keeper.Keeper) simtypes.Operation {
	return func(
		r *rand.Rand, app *baseapp.BaseApp, sdkCtx sdk.Context, accounts []simtypes.Account, chainID string) (simtypes.OperationMsg, []simtypes.FutureOperation, error) {
		groupInfo, acc, account, err := randomGroup(r, k, ak, sdkCtx, accounts)
		if err != nil {
			return simtypes.NoOpMsg(group.ModuleName, TypeMsgCreateGroupPolicy, ""), nil, err
		}
		if groupInfo == nil {
			return simtypes.NoOpMsg(group.ModuleName, TypeMsgCreateGroupPolicy, ""), nil, nil
		}
		groupID := groupInfo.GroupId

		spendableCoins := bk.SpendableCoins(sdkCtx, account.GetAddress())
		fees, err := simtypes.RandomFees(r, sdkCtx, spendableCoins)
		if err != nil {
			return simtypes.NoOpMsg(group.ModuleName, TypeMsgCreateGroupPolicy, "fee error"), nil, err
		}

		msg, err := group.NewMsgCreateGroupPolicy(
			acc.Address,
			groupID,
			[]byte(simtypes.RandStringOfLength(r, 10)),
			&group.ThresholdDecisionPolicy{
				Threshold: fmt.Sprintf("%d", simtypes.RandIntBetween(r, 1, 20)),
				Timeout:   time.Second * time.Duration(30*24*60*60),
			},
		)
		if err != nil {
			return simtypes.NoOpMsg(group.ModuleName, TypeMsgCreateGroupPolicy, err.Error()), nil, err
		}

		txGen := simappparams.MakeTestEncodingConfig().TxConfig
		tx, err := helpers.GenTx(
			txGen,
			[]sdk.Msg{msg},
			fees,
			helpers.DefaultGenTxGas,
			chainID,
			[]uint64{account.GetAccountNumber()},
			[]uint64{account.GetSequence()},
			acc.PrivKey,
		)
		if err != nil {
			return simtypes.NoOpMsg(group.ModuleName, TypeMsgCreateGroupPolicy, "unable to generate mock tx"), nil, err
		}

		_, _, err = app.SimDeliver(txGen.TxEncoder(), tx)
		if err != nil {
			fmt.Printf("ERR DELIVER %v\n", err)
			return simtypes.NoOpMsg(group.ModuleName, msg.Type(), "unable to deliver tx"), nil, err
		}

		return simtypes.NewOperationMsg(msg, true, "", nil), nil, err
	}
}

// SimulateMsgCreateProposal generates a NewMsgCreateProposal with random values
func SimulateMsgCreateProposal(ak group.AccountKeeper, bk group.BankKeeper, k keeper.Keeper) simtypes.Operation {
	return func(
		r *rand.Rand, app *baseapp.BaseApp, sdkCtx sdk.Context, accounts []simtypes.Account, chainID string) (simtypes.OperationMsg, []simtypes.FutureOperation, error) {
		g, groupPolicy, _, _, err := randomGroupPolicy(r, k, ak, sdkCtx, accounts)
		if err != nil {
			return simtypes.NoOpMsg(group.ModuleName, TypeMsgCreateProposal, ""), nil, err
		}
		if g == nil {
			return simtypes.NoOpMsg(group.ModuleName, TypeMsgCreateProposal, "no group found"), nil, nil
		}
		if groupPolicy == nil {
			return simtypes.NoOpMsg(group.ModuleName, TypeMsgCreateProposal, "no group policy found"), nil, nil
		}
		groupID := g.GroupId
		groupPolicyAddr := groupPolicy.Address

		// Return a no-op if we know the proposal cannot be created
		policy := groupPolicy.GetDecisionPolicy()
		err = policy.Validate(*g)
		if err != nil {
			return simtypes.NoOpMsg(group.ModuleName, TypeMsgCreateProposal, ""), nil, nil
		}

		// Pick a random member from the group
		ctx := sdk.WrapSDKContext(sdkCtx)
		acc, account, err := randomMember(r, k, ak, ctx, accounts, groupID)
		if err != nil {
			return simtypes.NoOpMsg(group.ModuleName, TypeMsgCreateProposal, ""), nil, err
		}
		if account == nil {
			return simtypes.NoOpMsg(group.ModuleName, TypeMsgCreateProposal, "no group member found"), nil, nil
		}

		spendableCoins := bk.SpendableCoins(sdkCtx, account.GetAddress())
		fees, err := simtypes.RandomFees(r, sdkCtx, spendableCoins)
		if err != nil {
			return simtypes.NoOpMsg(group.ModuleName, TypeMsgCreateProposal, "fee error"), nil, err
		}

		msg := group.MsgCreateProposal{
			Address:   groupPolicyAddr,
			Proposers: []string{acc.Address.String()},
			Metadata:  []byte(simtypes.RandStringOfLength(r, 10)),
		}

		txGen := simappparams.MakeTestEncodingConfig().TxConfig
		tx, err := helpers.GenTx(
			txGen,
			[]sdk.Msg{&msg},
			fees,
			helpers.DefaultGenTxGas,
			chainID,
			[]uint64{account.GetAccountNumber()},
			[]uint64{account.GetSequence()},
			acc.PrivKey,
		)
		if err != nil {
			return simtypes.NoOpMsg(group.ModuleName, TypeMsgCreateProposal, "unable to generate mock tx"), nil, err
		}

		_, _, err = app.SimDeliver(txGen.TxEncoder(), tx)
		if err != nil {
			return simtypes.NoOpMsg(group.ModuleName, msg.Type(), "unable to deliver tx"), nil, err
		}

		return simtypes.NewOperationMsg(&msg, true, "", nil), nil, err
	}
}

// SimulateMsgUpdateGroupAdmin generates a MsgUpdateGroupAdmin with random values
func SimulateMsgUpdateGroupAdmin(ak group.AccountKeeper, bk group.BankKeeper, k keeper.Keeper) simtypes.Operation {
	return func(
		r *rand.Rand, app *baseapp.BaseApp, sdkCtx sdk.Context, accounts []simtypes.Account, chainID string) (simtypes.OperationMsg, []simtypes.FutureOperation, error) {
		groupInfo, acc, account, err := randomGroup(r, k, ak, sdkCtx, accounts)
		if err != nil {
			return simtypes.NoOpMsg(group.ModuleName, TypeMsgUpdateGroupAdmin, ""), nil, err
		}
		if groupInfo == nil {
			return simtypes.NoOpMsg(group.ModuleName, TypeMsgUpdateGroupAdmin, ""), nil, nil
		}
		groupID := groupInfo.GroupId

		spendableCoins := bk.SpendableCoins(sdkCtx, account.GetAddress())
		fees, err := simtypes.RandomFees(r, sdkCtx, spendableCoins)
		if err != nil {
			return simtypes.NoOpMsg(group.ModuleName, TypeMsgUpdateGroupAdmin, "fee error"), nil, err
		}

		if len(accounts) == 1 {
			return simtypes.NoOpMsg(group.ModuleName, TypeMsgUpdateGroupAdmin, "can't set a new admin with only one account"), nil, nil
		}
		newAdmin, _ := simtypes.RandomAcc(r, accounts)
		// disallow setting current admin as new admin
		for acc.PubKey.Equals(newAdmin.PubKey) {
			newAdmin, _ = simtypes.RandomAcc(r, accounts)
		}

		msg := group.MsgUpdateGroupAdmin{
			GroupId:  groupID,
			Admin:    account.GetAddress().String(),
			NewAdmin: newAdmin.Address.String(),
		}

		txGen := simappparams.MakeTestEncodingConfig().TxConfig
		tx, err := helpers.GenTx(
			txGen,
			[]sdk.Msg{&msg},
			fees,
			helpers.DefaultGenTxGas,
			chainID,
			[]uint64{account.GetAccountNumber()},
			[]uint64{account.GetSequence()},
			acc.PrivKey,
		)
		if err != nil {
			return simtypes.NoOpMsg(group.ModuleName, TypeMsgUpdateGroupAdmin, "unable to generate mock tx"), nil, err
		}

		_, _, err = app.SimDeliver(txGen.TxEncoder(), tx)
		if err != nil {
			return simtypes.NoOpMsg(group.ModuleName, msg.Type(), "unable to deliver tx"), nil, err
		}

		return simtypes.NewOperationMsg(&msg, true, "", nil), nil, err
	}
}

// SimulateMsgUpdateGroupMetadata generates a MsgUpdateGroupMetadata with random values
func SimulateMsgUpdateGroupMetadata(ak group.AccountKeeper, bk group.BankKeeper, k keeper.Keeper) simtypes.Operation {
	return func(
		r *rand.Rand, app *baseapp.BaseApp, sdkCtx sdk.Context, accounts []simtypes.Account, chainID string) (simtypes.OperationMsg, []simtypes.FutureOperation, error) {
		groupInfo, acc, account, err := randomGroup(r, k, ak, sdkCtx, accounts)
		if err != nil {
			return simtypes.NoOpMsg(group.ModuleName, TypeMsgUpdateGroupMetadata, ""), nil, err
		}
		if groupInfo == nil {
			return simtypes.NoOpMsg(group.ModuleName, TypeMsgUpdateGroupMetadata, ""), nil, nil
		}
		groupID := groupInfo.GroupId

		spendableCoins := bk.SpendableCoins(sdkCtx, account.GetAddress())
		fees, err := simtypes.RandomFees(r, sdkCtx, spendableCoins)
		if err != nil {
			return simtypes.NoOpMsg(group.ModuleName, TypeMsgUpdateGroupMetadata, "fee error"), nil, err
		}

		msg := group.MsgUpdateGroupMetadata{
			GroupId:  groupID,
			Admin:    account.GetAddress().String(),
			Metadata: []byte(simtypes.RandStringOfLength(r, 10)),
		}

		txGen := simappparams.MakeTestEncodingConfig().TxConfig
		tx, err := helpers.GenTx(
			txGen,
			[]sdk.Msg{&msg},
			fees,
			helpers.DefaultGenTxGas,
			chainID,
			[]uint64{account.GetAccountNumber()},
			[]uint64{account.GetSequence()},
			acc.PrivKey,
		)
		if err != nil {
			return simtypes.NoOpMsg(group.ModuleName, TypeMsgUpdateGroupMetadata, "unable to generate mock tx"), nil, err
		}

		_, _, err = app.SimDeliver(txGen.TxEncoder(), tx)
		if err != nil {
			return simtypes.NoOpMsg(group.ModuleName, msg.Type(), "unable to deliver tx"), nil, err
		}

		return simtypes.NewOperationMsg(&msg, true, "", nil), nil, err
	}
}

// SimulateMsgUpdateGroupMembers generates a MsgUpdateGroupMembers with random values
func SimulateMsgUpdateGroupMembers(ak group.AccountKeeper,
	bk group.BankKeeper, k keeper.Keeper) simtypes.Operation {
	return func(
		r *rand.Rand, app *baseapp.BaseApp, sdkCtx sdk.Context, accounts []simtypes.Account, chainID string) (simtypes.OperationMsg, []simtypes.FutureOperation, error) {
		groupInfo, acc, account, err := randomGroup(r, k, ak, sdkCtx, accounts)
		if err != nil {
			return simtypes.NoOpMsg(group.ModuleName, TypeMsgUpdateGroupMembers, ""), nil, err
		}
		if groupInfo == nil {
			return simtypes.NoOpMsg(group.ModuleName, TypeMsgUpdateGroupMembers, ""), nil, nil
		}
		groupID := groupInfo.GroupId

		spendableCoins := bk.SpendableCoins(sdkCtx, account.GetAddress())
		fees, err := simtypes.RandomFees(r, sdkCtx, spendableCoins)
		if err != nil {
			return simtypes.NoOpMsg(group.ModuleName, TypeMsgUpdateGroupMembers, "fee error"), nil, err
		}

		members := genGroupMembers(r, accounts)
		msg := group.MsgUpdateGroupMembers{
			GroupId:       groupID,
			Admin:         acc.Address.String(),
			MemberUpdates: members,
		}

		txGen := simappparams.MakeTestEncodingConfig().TxConfig
		tx, err := helpers.GenTx(
			txGen,
			[]sdk.Msg{&msg},
			fees,
			helpers.DefaultGenTxGas,
			chainID,
			[]uint64{account.GetAccountNumber()},
			[]uint64{account.GetSequence()},
			acc.PrivKey,
		)
		if err != nil {
			return simtypes.NoOpMsg(group.ModuleName, TypeMsgUpdateGroupMembers, "unable to generate mock tx"), nil, err
		}

		_, _, err = app.SimDeliver(txGen.TxEncoder(), tx)
		if err != nil {
			return simtypes.NoOpMsg(group.ModuleName, msg.Type(), "unable to deliver tx"), nil, err
		}

		return simtypes.NewOperationMsg(&msg, true, "", nil), nil, err
	}
}

// SimulateMsgUpdateGroupPolicyAdmin generates a MsgUpdateGroupPolicyAdmin with random values
func SimulateMsgUpdateGroupPolicyAdmin(ak group.AccountKeeper, bk group.BankKeeper, k keeper.Keeper) simtypes.Operation {
	return func(
		r *rand.Rand, app *baseapp.BaseApp, sdkCtx sdk.Context, accounts []simtypes.Account, chainID string) (simtypes.OperationMsg, []simtypes.FutureOperation, error) {
		_, groupPolicy, acc, account, err := randomGroupPolicy(r, k, ak, sdkCtx, accounts)
		if err != nil {
			return simtypes.NoOpMsg(group.ModuleName, TypeMsgUpdateGroupPolicyAdmin, ""), nil, err
		}
		if groupPolicy == nil {
			return simtypes.NoOpMsg(group.ModuleName, TypeMsgUpdateGroupPolicyAdmin, "no group policy found"), nil, nil
		}
		groupPolicyAddr := groupPolicy.Address

		spendableCoins := bk.SpendableCoins(sdkCtx, account.GetAddress())
		fees, err := simtypes.RandomFees(r, sdkCtx, spendableCoins)
		if err != nil {
			return simtypes.NoOpMsg(group.ModuleName, TypeMsgUpdateGroupPolicyAdmin, "fee error"), nil, err
		}

		if len(accounts) == 1 {
			return simtypes.NoOpMsg(group.ModuleName, TypeMsgUpdateGroupPolicyAdmin, "can't set a new admin with only one account"), nil, nil
		}
		newAdmin, _ := simtypes.RandomAcc(r, accounts)
		// disallow setting current admin as new admin
		for acc.PubKey.Equals(newAdmin.PubKey) {
			newAdmin, _ = simtypes.RandomAcc(r, accounts)
		}

		msg := group.MsgUpdateGroupPolicyAdmin{
			Admin:    acc.Address.String(),
			Address:  groupPolicyAddr,
			NewAdmin: newAdmin.Address.String(),
		}

		txGen := simappparams.MakeTestEncodingConfig().TxConfig
		tx, err := helpers.GenTx(
			txGen,
			[]sdk.Msg{&msg},
			fees,
			helpers.DefaultGenTxGas,
			chainID,
			[]uint64{account.GetAccountNumber()},
			[]uint64{account.GetSequence()},
			acc.PrivKey,
		)
		if err != nil {
			return simtypes.NoOpMsg(group.ModuleName, TypeMsgUpdateGroupPolicyAdmin, "unable to generate mock tx"), nil, err
		}

		_, _, err = app.SimDeliver(txGen.TxEncoder(), tx)
		if err != nil {
			return simtypes.NoOpMsg(group.ModuleName, msg.Type(), "unable to deliver tx"), nil, err
		}

		return simtypes.NewOperationMsg(&msg, true, "", nil), nil, err
	}
}

// // SimulateMsgUpdateGroupPolicyDecisionPolicy generates a NewMsgUpdateGroupPolicyDecisionPolicyRequest with random values
func SimulateMsgUpdateGroupPolicyDecisionPolicy(ak group.AccountKeeper,
	bk group.BankKeeper, k keeper.Keeper) simtypes.Operation {
	return func(
		r *rand.Rand, app *baseapp.BaseApp, sdkCtx sdk.Context, accounts []simtypes.Account, chainID string) (simtypes.OperationMsg, []simtypes.FutureOperation, error) {
		_, groupPolicy, acc, account, err := randomGroupPolicy(r, k, ak, sdkCtx, accounts)
		if err != nil {
			return simtypes.NoOpMsg(group.ModuleName, TypeMsgUpdateGroupPolicyDecisionPolicy, ""), nil, err
		}
		if groupPolicy == nil {
			return simtypes.NoOpMsg(group.ModuleName, TypeMsgUpdateGroupPolicyDecisionPolicy, "no group policy found"), nil, nil
		}
		groupPolicyAddr := groupPolicy.Address

		spendableCoins := bk.SpendableCoins(sdkCtx, account.GetAddress())
		fees, err := simtypes.RandomFees(r, sdkCtx, spendableCoins)
		if err != nil {
			return simtypes.NoOpMsg(group.ModuleName, TypeMsgUpdateGroupPolicyDecisionPolicy, "fee error"), nil, err
		}

		groupPolicyBech32, err := sdk.AccAddressFromBech32(groupPolicyAddr)
		if err != nil {
			return simtypes.NoOpMsg(group.ModuleName, TypeMsgUpdateGroupPolicyDecisionPolicy, fmt.Sprintf("fail to decide bech32 address: %s", err.Error())), nil, nil
		}

		msg, err := group.NewMsgUpdateGroupPolicyDecisionPolicyRequest(acc.Address, groupPolicyBech32, &group.ThresholdDecisionPolicy{
			Threshold: fmt.Sprintf("%d", simtypes.RandIntBetween(r, 1, 20)),
			Timeout:   time.Second * time.Duration(simtypes.RandIntBetween(r, 100, 1000)),
		})
		if err != nil {
			return simtypes.NoOpMsg(group.ModuleName, TypeMsgUpdateGroupPolicyDecisionPolicy, err.Error()), nil, err
		}

		txGen := simappparams.MakeTestEncodingConfig().TxConfig
		tx, err := helpers.GenTx(
			txGen,
			[]sdk.Msg{msg},
			fees,
			helpers.DefaultGenTxGas,
			chainID,
			[]uint64{account.GetAccountNumber()},
			[]uint64{account.GetSequence()},
			acc.PrivKey,
		)
		if err != nil {
			return simtypes.NoOpMsg(group.ModuleName, TypeMsgUpdateGroupPolicyDecisionPolicy, "unable to generate mock tx"), nil, err
		}

		_, _, err = app.SimDeliver(txGen.TxEncoder(), tx)
		if err != nil {
			return simtypes.NoOpMsg(group.ModuleName, msg.Type(), "unable to deliver tx"), nil, err
		}
		return simtypes.NewOperationMsg(msg, true, "", nil), nil, err
	}
}

// // SimulateMsgUpdateGroupPolicyMetadata generates a MsgUpdateGroupPolicyMetadata with random values
func SimulateMsgUpdateGroupPolicyMetadata(ak group.AccountKeeper,
	bk group.BankKeeper, k keeper.Keeper) simtypes.Operation {
	return func(
		r *rand.Rand, app *baseapp.BaseApp, sdkCtx sdk.Context, accounts []simtypes.Account, chainID string) (simtypes.OperationMsg, []simtypes.FutureOperation, error) {
		_, groupPolicy, acc, account, err := randomGroupPolicy(r, k, ak, sdkCtx, accounts)
		if err != nil {
			return simtypes.NoOpMsg(group.ModuleName, TypeMsgUpdateGroupPolicyMetadata, ""), nil, err
		}
		if groupPolicy == nil {
			return simtypes.NoOpMsg(group.ModuleName, TypeMsgUpdateGroupPolicyMetadata, "no group policy found"), nil, nil
		}
		groupPolicyAddr := groupPolicy.Address

		spendableCoins := bk.SpendableCoins(sdkCtx, account.GetAddress())
		fees, err := simtypes.RandomFees(r, sdkCtx, spendableCoins)
		if err != nil {
			return simtypes.NoOpMsg(group.ModuleName, TypeMsgUpdateGroupPolicyMetadata, "fee error"), nil, err
		}

		msg := group.MsgUpdateGroupPolicyMetadata{
			Admin:    acc.Address.String(),
			Address:  groupPolicyAddr,
			Metadata: []byte(simtypes.RandStringOfLength(r, 10)),
		}

		txGen := simappparams.MakeTestEncodingConfig().TxConfig
		tx, err := helpers.GenTx(
			txGen,
			[]sdk.Msg{&msg},
			fees,
			helpers.DefaultGenTxGas,
			chainID,
			[]uint64{account.GetAccountNumber()},
			[]uint64{account.GetSequence()},
			acc.PrivKey,
		)
		if err != nil {
			return simtypes.NoOpMsg(group.ModuleName, TypeMsgUpdateGroupPolicyMetadata, "unable to generate mock tx"), nil, err
		}

		_, _, err = app.SimDeliver(txGen.TxEncoder(), tx)
		if err != nil {
			return simtypes.NoOpMsg(group.ModuleName, msg.Type(), "unable to deliver tx"), nil, err
		}

		return simtypes.NewOperationMsg(&msg, true, "", nil), nil, err
	}
}

// SimulateMsgWithdrawProposal generates a MsgWithdrawProposal with random values
func SimulateMsgWithdrawProposal(ak group.AccountKeeper,
	bk group.BankKeeper, k keeper.Keeper) simtypes.Operation {
	return func(
		r *rand.Rand, app *baseapp.BaseApp, sdkCtx sdk.Context, accounts []simtypes.Account, chainID string) (simtypes.OperationMsg, []simtypes.FutureOperation, error) {
		g, groupPolicy, _, _, err := randomGroupPolicy(r, k, ak, sdkCtx, accounts)
		if err != nil {
			return simtypes.NoOpMsg(group.ModuleName, TypeMsgWithdrawProposal, ""), nil, err
		}
		if g == nil {
			return simtypes.NoOpMsg(group.ModuleName, TypeMsgWithdrawProposal, "no group found"), nil, nil
		}
		if groupPolicy == nil {
			return simtypes.NoOpMsg(group.ModuleName, TypeMsgWithdrawProposal, "no group policy found"), nil, nil
		}

		groupPolicyAddr := groupPolicy.Address
		ctx := sdk.WrapSDKContext(sdkCtx)

		policy := groupPolicy.GetDecisionPolicy()
		err = policy.Validate(*g)
		if err != nil {
			return simtypes.NoOpMsg(group.ModuleName, TypeMsgWithdrawProposal, err.Error()), nil, nil
		}

		proposalsResult, err := k.ProposalsByGroupPolicy(ctx, &group.QueryProposalsByGroupPolicyRequest{Address: groupPolicyAddr})
		if err != nil {
			return simtypes.NoOpMsg(group.ModuleName, TypeMsgWithdrawProposal, "fail to query group info"), nil, err
		}

		proposals := proposalsResult.GetProposals()
		if len(proposals) == 0 {
			return simtypes.NoOpMsg(group.ModuleName, TypeMsgWithdrawProposal, "no proposals found"), nil, nil
		}

		var proposal *group.Proposal
		proposalID := -1

		for _, p := range proposals {
			if p.Status == group.ProposalStatusSubmitted {
				timeout := p.Timeout
				proposal = p
				proposalID = int(p.ProposalId)
				if timeout.Before(sdkCtx.BlockTime()) || timeout.Equal(sdkCtx.BlockTime()) {
					return simtypes.NoOpMsg(group.ModuleName, TypeMsgWithdrawProposal, "voting period ended: skipping"), nil, nil
				}
				break
			}
		}

		// return no-op if no proposal found
		if proposalID == -1 {
			return simtypes.NoOpMsg(group.ModuleName, TypeMsgWithdrawProposal, "no proposals found"), nil, nil
		}

		// Ensure that group and group policy haven't been modified since the proposal submission.
		if proposal.GroupPolicyVersion != groupPolicy.Version {
			return simtypes.NoOpMsg(group.ModuleName, TypeMsgWithdrawProposal, "group policy has been modified"), nil, nil
		}

		// Ensure the group hasn't been modified.
		if proposal.GroupVersion != g.Version {
			return simtypes.NoOpMsg(group.ModuleName, TypeMsgWithdrawProposal, "group has been modified"), nil, nil
		}

		// select a random proposer
		proposers := proposal.Proposers
		n := randIntInRange(r, len(proposers))
		proposerIdx := findAccount(accounts, proposers[n])
		proposer := accounts[proposerIdx]
		proposerAcc := ak.GetAccount(sdkCtx, proposer.Address)

		spendableCoins := bk.SpendableCoins(sdkCtx, proposer.Address)
		fees, err := simtypes.RandomFees(r, sdkCtx, spendableCoins)
		if err != nil {
			return simtypes.NoOpMsg(group.ModuleName, TypeMsgWithdrawProposal, "fee error"), nil, err
		}

		msg := group.MsgWithdrawProposal{
			ProposalId: uint64(proposalID),
			Address:    proposer.Address.String(),
		}

		txGen := simappparams.MakeTestEncodingConfig().TxConfig
		tx, err := helpers.GenTx(
			txGen,
			[]sdk.Msg{&msg},
			fees,
			helpers.DefaultGenTxGas,
			chainID,
			[]uint64{proposerAcc.GetAccountNumber()},
			[]uint64{proposerAcc.GetSequence()},
			proposer.PrivKey,
		)

		if err != nil {
			return simtypes.NoOpMsg(group.ModuleName, TypeMsgUpdateGroupPolicyMetadata, "unable to generate mock tx"), nil, err
		}

		_, _, err = app.SimDeliver(txGen.TxEncoder(), tx)

		if err != nil {
			if strings.Contains(err.Error(), "group was modified") || strings.Contains(err.Error(), "group policy was modified") {
				return simtypes.NoOpMsg(group.ModuleName, msg.Type(), "no-op:group/group-policy was modified"), nil, nil
			}
			return simtypes.NoOpMsg(group.ModuleName, msg.Type(), "unable to deliver tx"), nil, err
		}

		return simtypes.NewOperationMsg(&msg, true, "", nil), nil, err
	}
}

// SimulateMsgVote generates a MsgVote with random values
func SimulateMsgVote(ak group.AccountKeeper,
	bk group.BankKeeper, k keeper.Keeper) simtypes.Operation {
	return func(
		r *rand.Rand, app *baseapp.BaseApp, sdkCtx sdk.Context, accounts []simtypes.Account, chainID string) (simtypes.OperationMsg, []simtypes.FutureOperation, error) {
		g, groupPolicy, _, _, err := randomGroupPolicy(r, k, ak, sdkCtx, accounts)
		if err != nil {
			return simtypes.NoOpMsg(group.ModuleName, TypeMsgVote, ""), nil, err
		}
		if g == nil {
			return simtypes.NoOpMsg(group.ModuleName, TypeMsgVote, "no group found"), nil, nil
		}
		if groupPolicy == nil {
			return simtypes.NoOpMsg(group.ModuleName, TypeMsgVote, "no group policy found"), nil, nil
		}
		groupPolicyAddr := groupPolicy.Address

		// Pick a random member from the group
		ctx := sdk.WrapSDKContext(sdkCtx)
		acc, account, err := randomMember(r, k, ak, ctx, accounts, g.GroupId)
		if err != nil {
			return simtypes.NoOpMsg(group.ModuleName, TypeMsgVote, ""), nil, err
		}
		if account == nil {
			return simtypes.NoOpMsg(group.ModuleName, TypeMsgVote, "no group member found"), nil, nil
		}

		spendableCoins := bk.SpendableCoins(sdkCtx, account.GetAddress())
		fees, err := simtypes.RandomFees(r, sdkCtx, spendableCoins)
		if err != nil {
			return simtypes.NoOpMsg(group.ModuleName, TypeMsgVote, "fee error"), nil, err
		}

		proposalsResult, err := k.ProposalsByGroupPolicy(ctx, &group.QueryProposalsByGroupPolicyRequest{Address: groupPolicyAddr})
		if err != nil {
			return simtypes.NoOpMsg(group.ModuleName, TypeMsgVote, "fail to query group info"), nil, err
		}
		proposals := proposalsResult.GetProposals()
		if len(proposals) == 0 {
			return simtypes.NoOpMsg(group.ModuleName, TypeMsgVote, "no proposals found"), nil, nil
		}

		var proposal *group.Proposal
		proposalID := -1

		for _, p := range proposals {
			if p.Status == group.ProposalStatusSubmitted {
				timeout := p.Timeout
				proposal = p
				proposalID = int(p.ProposalId)
				if timeout.Before(sdkCtx.BlockTime()) || timeout.Equal(sdkCtx.BlockTime()) {
					return simtypes.NoOpMsg(group.ModuleName, TypeMsgVote, "voting period ended: skipping"), nil, nil
				}
				break
			}
		}

		// return no-op if no proposal found
		if proposalID == -1 {
			return simtypes.NoOpMsg(group.ModuleName, TypeMsgVote, "no proposals found"), nil, nil
		}

		// Ensure that group and group policy haven't been modified since the proposal submission.
		if proposal.GroupPolicyVersion != groupPolicy.Version {
			return simtypes.NoOpMsg(group.ModuleName, TypeMsgVote, "group policy has been modified"), nil, nil
		}
		if proposal.GroupVersion != g.Version {
			return simtypes.NoOpMsg(group.ModuleName, TypeMsgVote, "group has been modified"), nil, nil
		}

		// Ensure member hasn't already voted
		res, _ := k.VoteByProposalVoter(ctx, &group.QueryVoteByProposalVoterRequest{
			Voter:      acc.Address.String(),
			ProposalId: uint64(proposalID),
		})
		if res != nil {
			return simtypes.NoOpMsg(group.ModuleName, TypeMsgVote, "member has already voted"), nil, nil
		}

		msg := group.MsgVote{
			ProposalId: uint64(proposalID),
			Voter:      acc.Address.String(),
			Choice:     group.Choice_CHOICE_YES,
			Metadata:   []byte(simtypes.RandStringOfLength(r, 10)),
		}
		txGen := simappparams.MakeTestEncodingConfig().TxConfig
		tx, err := helpers.GenTx(
			txGen,
			[]sdk.Msg{&msg},
			fees,
			helpers.DefaultGenTxGas,
			chainID,
			[]uint64{account.GetAccountNumber()},
			[]uint64{account.GetSequence()},
			acc.PrivKey,
		)
		if err != nil {
			return simtypes.NoOpMsg(group.ModuleName, TypeMsgUpdateGroupPolicyMetadata, "unable to generate mock tx"), nil, err
		}

		_, _, err = app.SimDeliver(txGen.TxEncoder(), tx)

		if err != nil {
			if strings.Contains(err.Error(), "group was modified") || strings.Contains(err.Error(), "group policy was modified") {
				return simtypes.NoOpMsg(group.ModuleName, msg.Type(), "no-op:group/group-policy was modified"), nil, nil
			}
			return simtypes.NoOpMsg(group.ModuleName, msg.Type(), "unable to deliver tx"), nil, err
		}

		return simtypes.NewOperationMsg(&msg, true, "", nil), nil, err
	}
}

// // SimulateMsgExec generates a MsgExec with random values
func SimulateMsgExec(ak group.AccountKeeper,
	bk group.BankKeeper, k keeper.Keeper) simtypes.Operation {
	return func(
		r *rand.Rand, app *baseapp.BaseApp, sdkCtx sdk.Context, accounts []simtypes.Account, chainID string) (simtypes.OperationMsg, []simtypes.FutureOperation, error) {
		_, groupPolicy, acc, account, err := randomGroupPolicy(r, k, ak, sdkCtx, accounts)
		if err != nil {
			return simtypes.NoOpMsg(group.ModuleName, TypeMsgExec, ""), nil, err
		}
		if groupPolicy == nil {
			return simtypes.NoOpMsg(group.ModuleName, TypeMsgExec, "no group policy found"), nil, nil
		}
		groupPolicyAddr := groupPolicy.Address

		spendableCoins := bk.SpendableCoins(sdkCtx, account.GetAddress())
		fees, err := simtypes.RandomFees(r, sdkCtx, spendableCoins)
		if err != nil {
			return simtypes.NoOpMsg(group.ModuleName, TypeMsgExec, "fee error"), nil, err
		}

		ctx := sdk.WrapSDKContext(sdkCtx)
		proposalsResult, err := k.ProposalsByGroupPolicy(ctx, &group.QueryProposalsByGroupPolicyRequest{Address: groupPolicyAddr})
		if err != nil {
			return simtypes.NoOpMsg(group.ModuleName, TypeMsgExec, "fail to query group info"), nil, err
		}
		proposals := proposalsResult.GetProposals()
		if len(proposals) == 0 {
			return simtypes.NoOpMsg(group.ModuleName, TypeMsgExec, "no proposals found"), nil, nil
		}

		proposalID := -1

		for _, proposal := range proposals {
			if proposal.Status == group.ProposalStatusClosed {
				proposalID = int(proposal.ProposalId)
				break
			}
		}

		// return no-op if no proposal found
		if proposalID == -1 {
			return simtypes.NoOpMsg(group.ModuleName, TypeMsgExec, "no proposals found"), nil, nil
		}

		msg := group.MsgExec{
			ProposalId: uint64(proposalID),
			Signer:     acc.Address.String(),
		}
		txGen := simappparams.MakeTestEncodingConfig().TxConfig
		tx, err := helpers.GenTx(
			txGen,
			[]sdk.Msg{&msg},
			fees,
			helpers.DefaultGenTxGas,
			chainID,
			[]uint64{account.GetAccountNumber()},
			[]uint64{account.GetSequence()},
			acc.PrivKey,
		)
		if err != nil {
			return simtypes.NoOpMsg(group.ModuleName, TypeMsgUpdateGroupPolicyMetadata, "unable to generate mock tx"), nil, err
		}

		_, _, err = app.SimDeliver(txGen.TxEncoder(), tx)
		if err != nil {
			if strings.Contains(err.Error(), "group was modified") || strings.Contains(err.Error(), "group policy was modified") {
				return simtypes.NoOpMsg(group.ModuleName, msg.Type(), "no-op:group/group-policy was modified"), nil, nil
			}
			return simtypes.NoOpMsg(group.ModuleName, msg.Type(), "unable to deliver tx"), nil, err
		}

		return simtypes.NewOperationMsg(&msg, true, "", nil), nil, err
	}
}

func randomGroup(r *rand.Rand, k keeper.Keeper, ak group.AccountKeeper,
	ctx sdk.Context, accounts []simtypes.Account) (groupInfo *group.GroupInfo, acc simtypes.Account, account authtypes.AccountI, err error) {
	groupID := k.GetGroupSequence(ctx)

	switch {
	case groupID > initialGroupID:
		// select a random ID between [initialGroupID, groupID]
		groupID = uint64(simtypes.RandIntBetween(r, int(initialGroupID), int(groupID)))

	default:
		// This is called on the first call to this function
		// in order to update the global variable
		initialGroupID = groupID
	}

	res, err := k.GroupInfo(sdk.WrapSDKContext(ctx), &group.QueryGroupInfoRequest{GroupId: groupID})
	if err != nil {
		return nil, simtypes.Account{}, nil, err
	}

	groupInfo = res.Info
	groupAdmin := groupInfo.Admin
	found := -1
	for i := range accounts {
		if accounts[i].Address.String() == groupAdmin {
			found = i
			break
		}
	}
	if found < 0 {
		return nil, simtypes.Account{}, nil, nil
	}
	acc = accounts[found]
	account = ak.GetAccount(ctx, acc.Address)
	return groupInfo, acc, account, nil
}

func randomGroupPolicy(r *rand.Rand, k keeper.Keeper, ak group.AccountKeeper,
	ctx sdk.Context, accounts []simtypes.Account) (groupInfo *group.GroupInfo, groupPolicyInfo *group.GroupPolicyInfo, acc simtypes.Account, account authtypes.AccountI, err error) {
	groupInfo, _, _, err = randomGroup(r, k, ak, ctx, accounts)
	if err != nil {
		return nil, nil, simtypes.Account{}, nil, err
	}
	if groupInfo == nil {
		return nil, nil, simtypes.Account{}, nil, nil
	}
	groupID := groupInfo.GroupId

	result, err := k.GroupPoliciesByGroup(sdk.WrapSDKContext(ctx), &group.QueryGroupPoliciesByGroupRequest{GroupId: groupID})
	if err != nil {
		return groupInfo, nil, simtypes.Account{}, nil, err
	}

	n := randIntInRange(r, len(result.GroupPolicies))
	if n < 0 {
		return groupInfo, nil, simtypes.Account{}, nil, nil
	}
	groupPolicyInfo = result.GroupPolicies[n]

	idx := findAccount(accounts, groupPolicyInfo.Admin)
	if idx < 0 {
		return groupInfo, nil, simtypes.Account{}, nil, nil
	}
	acc = accounts[idx]
	account = ak.GetAccount(ctx, acc.Address)
	return groupInfo, groupPolicyInfo, acc, account, nil
}

func randomMember(r *rand.Rand, k keeper.Keeper, ak group.AccountKeeper,
	ctx context.Context, accounts []simtypes.Account, groupID uint64) (acc simtypes.Account, account authtypes.AccountI, err error) {
	res, err := k.GroupMembers(ctx, &group.QueryGroupMembersRequest{
		GroupId: groupID,
	})
	if err != nil {
		return simtypes.Account{}, nil, err
	}
	n := randIntInRange(r, len(res.Members))
	if n < 0 {
		return simtypes.Account{}, nil, err
	}
	idx := findAccount(accounts, res.Members[n].Member.Address)
	if idx < 0 {
		return simtypes.Account{}, nil, err
	}
	acc = accounts[idx]
	account = ak.GetAccount(sdk.UnwrapSDKContext(ctx), acc.Address)
	return acc, account, nil
}

func randIntInRange(r *rand.Rand, l int) int {
	if l == 0 {
		return -1
	}
	if l == 1 {
		return 0
	} else {
		return simtypes.RandIntBetween(r, 0, l-1)
	}
}

func findAccount(accounts []simtypes.Account, addr string) (idx int) {
	idx = -1
	for i := range accounts {
		if accounts[i].Address.String() == addr {
			idx = i
			break
		}
	}
	return idx
}

func genGroupMembers(r *rand.Rand, accounts []simtypes.Account) []group.Member {
	if len(accounts) == 1 {
		return []group.Member{
			{
				Address:  accounts[0].Address.String(),
				Weight:   fmt.Sprintf("%d", GroupMemberWeight),
				Metadata: []byte(simtypes.RandStringOfLength(r, 10)),
			},
		}
	}

	max := 5
	if len(accounts) < max {
		max = len(accounts)
	}

	membersLen := simtypes.RandIntBetween(r, 1, max)
	members := make([]group.Member, membersLen)

	for i := 0; i < membersLen; i++ {
		members[i] = group.Member{
			Address:  accounts[i].Address.String(),
			Weight:   fmt.Sprintf("%d", GroupMemberWeight),
			Metadata: []byte(simtypes.RandStringOfLength(r, 10)),
		}
	}

	return members
}<|MERGE_RESOLUTION|>--- conflicted
+++ resolved
@@ -46,18 +46,11 @@
 	OpMsgUpdateGroupAdmin                = "op_weight_msg_update_group_admin"
 	OpMsgUpdateGroupMetadata             = "op_wieght_msg_update_group_metadata"
 	OpMsgUpdateGroupMembers              = "op_weight_msg_update_group_members"
-<<<<<<< HEAD
 	OpMsgCreateGroupPolicy               = "op_weight_msg_create_group_account"
 	OpMsgCreateGroupWithPolicy           = "op_weight_msg_create_group_with_policy"
 	OpMsgUpdateGroupPolicyAdmin          = "op_weight_msg_update_group_account_admin"
 	OpMsgUpdateGroupPolicyDecisionPolicy = "op_weight_msg_update_group_account_decision_policy"
 	OpMsgUpdateGroupPolicyMetaData       = "op_weight_msg_update_group_account_metadata"
-=======
-	OpMsgCreateGroupPolicy               = "op_weight_msg_create_group_policy"
-	OpMsgUpdateGroupPolicyAdmin          = "op_weight_msg_update_group_policy_admin"
-	OpMsgUpdateGroupPolicyDecisionPolicy = "op_weight_msg_update_group_policy_decision_policy"
-	OpMsgUpdateGroupPolicyMetaData       = "op_weight_msg_update_group_policy_metadata"
->>>>>>> b9c7fd11
 	OpMsgCreateProposal                  = "op_weight_msg_create_proposal"
 	OpMsgWithdrawProposal                = "op_weight_msg_withdraw_proposal"
 	OpMsgVote                            = "op_weight_msg_vote"
@@ -188,21 +181,16 @@
 			weightMsgCreateGroupPolicy,
 			SimulateMsgCreateGroupPolicy(ak, bk, k),
 		),
-	}
-
-	wPostCreateProposalOps := simulation.WeightedOperations{
 		simulation.NewWeightedOperation(
-<<<<<<< HEAD
 			weightMsgCreateGroupWithPolicy,
 			SimulateMsgCreateGroupWithPolicy(ak, bk),
 		),
+	}
+
+	wPostCreateProposalOps := simulation.WeightedOperations{
 		simulation.NewWeightedOperation(
-			weightMsgCreateProposal,
-			SimulateMsgCreateProposal(ak, bk, k),
-=======
 			WeightMsgWithdrawProposal,
 			SimulateMsgWithdrawProposal(ak, bk, k),
->>>>>>> b9c7fd11
 		),
 		simulation.NewWeightedOperation(
 			weightMsgVote,
