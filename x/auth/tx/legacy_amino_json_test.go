--- conflicted
+++ resolved
@@ -68,11 +68,7 @@
 			legacytx.StdSignBytes(chainId, accNum, seqNum, timeout, legacytx.StdFee{Amount: coins, Gas: gas, Granter: addr2.String()}, []sdk.Msg{msg}, memo, nil),
 		},
 		{
-<<<<<<< HEAD
-			"explicit fee payer and feegranter", addr1.String(),
-=======
 			"explicit fee payer and fee granter", addr1.String(),
->>>>>>> 86474748
 			func(w *wrapper) {
 				w.SetFeePayer(addr2)
 				w.SetFeeGranter(addr2)
@@ -84,25 +80,13 @@
 			func(w *wrapper) { w.SetTip(tip) },
 			legacytx.StdSignBytes(chainId, accNum, seqNum, timeout, legacytx.StdFee{}, []sdk.Msg{msg}, memo, tip),
 		},
-<<<<<<< HEAD
-		{
-			"signer which is not tipper", addr2.String(),
-			func(w *wrapper) { w.SetTip(tip) },
-			legacytx.StdSignBytes(chainId, accNum, seqNum, timeout, legacytx.StdFee{Amount: coins, Gas: gas}, []sdk.Msg{msg}, memo, tip),
-		},
-=======
->>>>>>> 86474748
 	}
 
 	handler := signModeLegacyAminoJSONHandler{}
 	for _, tc := range testcases {
 		tc := tc
 		t.Run(tc.name, func(t *testing.T) {
-<<<<<<< HEAD
-			bldr := newBuilder()
-=======
 			bldr := newBuilder(nil)
->>>>>>> 86474748
 			buildTx(t, bldr)
 			tx := bldr.GetTx()
 			tc.malleate(bldr)
@@ -120,11 +104,7 @@
 		})
 	}
 
-<<<<<<< HEAD
-	bldr := newBuilder()
-=======
 	bldr := newBuilder(nil)
->>>>>>> 86474748
 	buildTx(t, bldr)
 	tx := bldr.GetTx()
 	signingData := signing.SignerData{
