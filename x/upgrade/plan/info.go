--- conflicted
+++ resolved
@@ -59,13 +59,8 @@
 // ParseInfoJSON parses an info JSON string into a map of os/arch strings to URL string.
 func ParseInfoJSON(infoJSON string) (*Info, error) {
 	var planInfo Info
-<<<<<<< HEAD
-	if err := json.Unmarshal([]byte(infoJSON), &planInfo); err != nil {
+	if err := json.Unmarshal(conv.UnsafeStrToBytes(infoJSON), &planInfo); err != nil {
 		return nil, fmt.Errorf("could not parse plan info json: %v", err)
-=======
-	if err := json.Unmarshal(conv.UnsafeStrToBytes(infoStr), &planInfo); err != nil {
-		return nil, fmt.Errorf("could not parse plan info: %v", err)
->>>>>>> 7e112c86
 	}
 	return &planInfo, nil
 }
