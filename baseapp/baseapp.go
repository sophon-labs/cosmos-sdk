--- conflicted
+++ resolved
@@ -58,10 +58,7 @@
 	txDecoder         sdk.TxDecoder // unmarshal []byte into sdk.Tx
 
 	anteHandler    sdk.AnteHandler  // ante handler for fee and auth
-<<<<<<< HEAD
 	postHandler    sdk.AnteHandler  // post handler, optional, e.g. for tips
-=======
->>>>>>> 01832e62
 	initChainer    sdk.InitChainer  // initialize state with validators and state blob
 	beginBlocker   sdk.BeginBlocker // logic to run before any txs
 	endBlocker     sdk.EndBlocker   // logic to run after all txs, and to determine valset changes
@@ -692,7 +689,6 @@
 	// Result if any single message fails or does not have a registered Handler.
 	result, err = app.runMsgs(runMsgCtx, msgs, mode)
 	if err == nil && mode == runTxModeDeliver {
-<<<<<<< HEAD
 		// Run optional postHandlers
 		if app.postHandler != nil {
 			newCtx, err := app.postHandler(runMsgCtx, tx, mode == runTxModeSimulate)
@@ -704,8 +700,6 @@
 			result.Events = append(result.Events, newCtx.EventManager().ABCIEvents()...)
 		}
 
-=======
->>>>>>> 01832e62
 		// When block gas exceeds, it'll panic and won't commit the cached store.
 		consumeBlockGas()
 
@@ -781,14 +775,10 @@
 		events = events.AppendEvents(msgEvents)
 
 		// Each individual sdk.Result that went through the MsgServiceRouter
-<<<<<<< HEAD
-		// has exactly one Msg response. We aggregate here.
-=======
 		// (which should represent 99% of the Msgs now, since everyone should
 		// be using protobuf Msgs) has exactly one Msg response, set inside
 		// `WrapServiceResult`. We take that Msg response, and aggregate it
 		// into an array.
->>>>>>> 01832e62
 		if len(msgResult.MsgResponses) > 0 {
 			msgResponse := msgResult.MsgResponses[0]
 			if msgResponse == nil {
