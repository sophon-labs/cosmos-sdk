package simapp

import (
	"encoding/json"
	"io"
	"net/http"
	"os"
	"path/filepath"

	"github.com/gorilla/mux"
	"github.com/rakyll/statik/fs"
	"github.com/spf13/cast"
	abci "github.com/tendermint/tendermint/abci/types"
	"github.com/tendermint/tendermint/libs/log"
	tmos "github.com/tendermint/tendermint/libs/os"
	dbm "github.com/tendermint/tm-db"

	"github.com/cosmos/cosmos-sdk/baseapp"
	"github.com/cosmos/cosmos-sdk/client"
	"github.com/cosmos/cosmos-sdk/client/grpc/tmservice"
	"github.com/cosmos/cosmos-sdk/codec"
	"github.com/cosmos/cosmos-sdk/codec/types"
	"github.com/cosmos/cosmos-sdk/server"
	"github.com/cosmos/cosmos-sdk/server/api"
	"github.com/cosmos/cosmos-sdk/server/config"
	servertypes "github.com/cosmos/cosmos-sdk/server/types"
	simappparams "github.com/cosmos/cosmos-sdk/simapp/params"
	"github.com/cosmos/cosmos-sdk/store/streaming"
	storetypes "github.com/cosmos/cosmos-sdk/store/types"
	"github.com/cosmos/cosmos-sdk/testutil/testdata_pulsar"
	sdk "github.com/cosmos/cosmos-sdk/types"
	"github.com/cosmos/cosmos-sdk/types/module"
	"github.com/cosmos/cosmos-sdk/version"
	"github.com/cosmos/cosmos-sdk/x/auth"
	"github.com/cosmos/cosmos-sdk/x/auth/ante"
	authkeeper "github.com/cosmos/cosmos-sdk/x/auth/keeper"
<<<<<<< HEAD
	"github.com/cosmos/cosmos-sdk/x/auth/posthandler"
=======
>>>>>>> 01832e62
	authsims "github.com/cosmos/cosmos-sdk/x/auth/simulation"
	authtx "github.com/cosmos/cosmos-sdk/x/auth/tx"
	authtypes "github.com/cosmos/cosmos-sdk/x/auth/types"
	"github.com/cosmos/cosmos-sdk/x/auth/vesting"
	vestingtypes "github.com/cosmos/cosmos-sdk/x/auth/vesting/types"
	"github.com/cosmos/cosmos-sdk/x/authz"
	authzkeeper "github.com/cosmos/cosmos-sdk/x/authz/keeper"
	authzmodule "github.com/cosmos/cosmos-sdk/x/authz/module"
	"github.com/cosmos/cosmos-sdk/x/bank"
	bankkeeper "github.com/cosmos/cosmos-sdk/x/bank/keeper"
	banktypes "github.com/cosmos/cosmos-sdk/x/bank/types"
	"github.com/cosmos/cosmos-sdk/x/capability"
	capabilitykeeper "github.com/cosmos/cosmos-sdk/x/capability/keeper"
	capabilitytypes "github.com/cosmos/cosmos-sdk/x/capability/types"
	"github.com/cosmos/cosmos-sdk/x/crisis"
	crisiskeeper "github.com/cosmos/cosmos-sdk/x/crisis/keeper"
	crisistypes "github.com/cosmos/cosmos-sdk/x/crisis/types"
	distr "github.com/cosmos/cosmos-sdk/x/distribution"
	distrclient "github.com/cosmos/cosmos-sdk/x/distribution/client"
	distrkeeper "github.com/cosmos/cosmos-sdk/x/distribution/keeper"
	distrtypes "github.com/cosmos/cosmos-sdk/x/distribution/types"
	"github.com/cosmos/cosmos-sdk/x/evidence"
	evidencekeeper "github.com/cosmos/cosmos-sdk/x/evidence/keeper"
	evidencetypes "github.com/cosmos/cosmos-sdk/x/evidence/types"
	"github.com/cosmos/cosmos-sdk/x/feegrant"
	feegrantkeeper "github.com/cosmos/cosmos-sdk/x/feegrant/keeper"
	feegrantmodule "github.com/cosmos/cosmos-sdk/x/feegrant/module"
	"github.com/cosmos/cosmos-sdk/x/genutil"
	genutiltypes "github.com/cosmos/cosmos-sdk/x/genutil/types"
	"github.com/cosmos/cosmos-sdk/x/gov"
	govclient "github.com/cosmos/cosmos-sdk/x/gov/client"
	govkeeper "github.com/cosmos/cosmos-sdk/x/gov/keeper"
	govtypes "github.com/cosmos/cosmos-sdk/x/gov/types"
	govv1 "github.com/cosmos/cosmos-sdk/x/gov/types/v1"
	govv1beta1 "github.com/cosmos/cosmos-sdk/x/gov/types/v1beta1"
	"github.com/cosmos/cosmos-sdk/x/group"
	groupkeeper "github.com/cosmos/cosmos-sdk/x/group/keeper"
	groupmodule "github.com/cosmos/cosmos-sdk/x/group/module"
	"github.com/cosmos/cosmos-sdk/x/mint"
	mintkeeper "github.com/cosmos/cosmos-sdk/x/mint/keeper"
	minttypes "github.com/cosmos/cosmos-sdk/x/mint/types"
	"github.com/cosmos/cosmos-sdk/x/nft"
	nftkeeper "github.com/cosmos/cosmos-sdk/x/nft/keeper"
	nftmodule "github.com/cosmos/cosmos-sdk/x/nft/module"
	"github.com/cosmos/cosmos-sdk/x/params"
	paramsclient "github.com/cosmos/cosmos-sdk/x/params/client"
	paramskeeper "github.com/cosmos/cosmos-sdk/x/params/keeper"
	paramstypes "github.com/cosmos/cosmos-sdk/x/params/types"
	paramproposal "github.com/cosmos/cosmos-sdk/x/params/types/proposal"
	"github.com/cosmos/cosmos-sdk/x/slashing"
	slashingkeeper "github.com/cosmos/cosmos-sdk/x/slashing/keeper"
	slashingtypes "github.com/cosmos/cosmos-sdk/x/slashing/types"
	"github.com/cosmos/cosmos-sdk/x/staking"
	stakingkeeper "github.com/cosmos/cosmos-sdk/x/staking/keeper"
	stakingtypes "github.com/cosmos/cosmos-sdk/x/staking/types"
	"github.com/cosmos/cosmos-sdk/x/upgrade"
	upgradeclient "github.com/cosmos/cosmos-sdk/x/upgrade/client"
	upgradekeeper "github.com/cosmos/cosmos-sdk/x/upgrade/keeper"
	upgradetypes "github.com/cosmos/cosmos-sdk/x/upgrade/types"

	// unnamed import of statik for swagger UI support
	_ "github.com/cosmos/cosmos-sdk/client/docs/statik"
)

const appName = "SimApp"

var (
	// DefaultNodeHome default home directories for the application daemon
	DefaultNodeHome string

	// ModuleBasics defines the module BasicManager is in charge of setting up basic,
	// non-dependant module elements, such as codec registration
	// and genesis verification.
	ModuleBasics = module.NewBasicManager(
		auth.AppModuleBasic{},
		genutil.AppModuleBasic{},
		bank.AppModuleBasic{},
		capability.AppModuleBasic{},
		staking.AppModuleBasic{},
		mint.AppModuleBasic{},
		distr.AppModuleBasic{},
		gov.NewAppModuleBasic(
			[]govclient.ProposalHandler{paramsclient.ProposalHandler, distrclient.ProposalHandler, upgradeclient.LegacyProposalHandler, upgradeclient.LegacyCancelProposalHandler},
		),
		params.AppModuleBasic{},
		crisis.AppModuleBasic{},
		slashing.AppModuleBasic{},
		feegrantmodule.AppModuleBasic{},
		upgrade.AppModuleBasic{},
		evidence.AppModuleBasic{},
		authzmodule.AppModuleBasic{},
		groupmodule.AppModuleBasic{},
		vesting.AppModuleBasic{},
		nftmodule.AppModuleBasic{},
	)

	// module account permissions
	maccPerms = map[string][]string{
		authtypes.FeeCollectorName:     nil,
		distrtypes.ModuleName:          nil,
		minttypes.ModuleName:           {authtypes.Minter},
		stakingtypes.BondedPoolName:    {authtypes.Burner, authtypes.Staking},
		stakingtypes.NotBondedPoolName: {authtypes.Burner, authtypes.Staking},
		govtypes.ModuleName:            {authtypes.Burner},
		nft.ModuleName:                 nil,
	}
)

var (
	_ App                     = (*SimApp)(nil)
	_ servertypes.Application = (*SimApp)(nil)
)

// SimApp extends an ABCI application, but with most of its parameters exported.
// They are exported for convenience in creating helper functions, as object
// capabilities aren't needed for testing.
type SimApp struct {
	*baseapp.BaseApp
	legacyAmino       *codec.LegacyAmino
	appCodec          codec.Codec
	interfaceRegistry types.InterfaceRegistry

	invCheckPeriod uint

	// keys to access the substores
	keys    map[string]*storetypes.KVStoreKey
	tkeys   map[string]*storetypes.TransientStoreKey
	memKeys map[string]*storetypes.MemoryStoreKey

	// keepers
	AccountKeeper    authkeeper.AccountKeeper
	BankKeeper       bankkeeper.Keeper
	CapabilityKeeper *capabilitykeeper.Keeper
	StakingKeeper    stakingkeeper.Keeper
	SlashingKeeper   slashingkeeper.Keeper
	MintKeeper       mintkeeper.Keeper
	DistrKeeper      distrkeeper.Keeper
	GovKeeper        govkeeper.Keeper
	CrisisKeeper     crisiskeeper.Keeper
	UpgradeKeeper    upgradekeeper.Keeper
	ParamsKeeper     paramskeeper.Keeper
	AuthzKeeper      authzkeeper.Keeper
	EvidenceKeeper   evidencekeeper.Keeper
	FeeGrantKeeper   feegrantkeeper.Keeper
	GroupKeeper      groupkeeper.Keeper
	NFTKeeper        nftkeeper.Keeper

	// the module manager
	mm *module.Manager

	// simulation manager
	sm *module.SimulationManager

	// module configurator
	configurator module.Configurator
}

func init() {
	userHomeDir, err := os.UserHomeDir()
	if err != nil {
		panic(err)
	}

	DefaultNodeHome = filepath.Join(userHomeDir, ".simapp")
}

// NewSimApp returns a reference to an initialized SimApp.
func NewSimApp(
	logger log.Logger, db dbm.DB, traceStore io.Writer, loadLatest bool, skipUpgradeHeights map[int64]bool,
	homePath string, invCheckPeriod uint, encodingConfig simappparams.EncodingConfig,
	appOpts servertypes.AppOptions, baseAppOptions ...func(*baseapp.BaseApp),
) *SimApp {
	appCodec := encodingConfig.Codec
	legacyAmino := encodingConfig.Amino
	interfaceRegistry := encodingConfig.InterfaceRegistry

	bApp := baseapp.NewBaseApp(appName, logger, db, encodingConfig.TxConfig.TxDecoder(), baseAppOptions...)
	bApp.SetCommitMultiStoreTracer(traceStore)
	bApp.SetVersion(version.Version)
	bApp.SetInterfaceRegistry(interfaceRegistry)

	keys := sdk.NewKVStoreKeys(
		authtypes.StoreKey, banktypes.StoreKey, stakingtypes.StoreKey,
		minttypes.StoreKey, distrtypes.StoreKey, slashingtypes.StoreKey,
		govtypes.StoreKey, paramstypes.StoreKey, upgradetypes.StoreKey, feegrant.StoreKey,
		evidencetypes.StoreKey, capabilitytypes.StoreKey,
		authzkeeper.StoreKey, nftkeeper.StoreKey, group.StoreKey,
	)
	tkeys := sdk.NewTransientStoreKeys(paramstypes.TStoreKey)
	// NOTE: The testingkey is just mounted for testing purposes. Actual applications should
	// not include this key.
	memKeys := sdk.NewMemoryStoreKeys(capabilitytypes.MemStoreKey, "testingkey")

	// configure state listening capabilities using AppOptions
	// we are doing nothing with the returned streamingServices and waitGroup in this case
	if _, _, err := streaming.LoadStreamingServices(bApp, appOpts, appCodec, keys); err != nil {
		tmos.Exit(err.Error())
	}

	app := &SimApp{
		BaseApp:           bApp,
		legacyAmino:       legacyAmino,
		appCodec:          appCodec,
		interfaceRegistry: interfaceRegistry,
		invCheckPeriod:    invCheckPeriod,
		keys:              keys,
		tkeys:             tkeys,
		memKeys:           memKeys,
	}

	app.ParamsKeeper = initParamsKeeper(appCodec, legacyAmino, keys[paramstypes.StoreKey], tkeys[paramstypes.TStoreKey])

	// set the BaseApp's parameter store
	bApp.SetParamStore(app.ParamsKeeper.Subspace(baseapp.Paramspace).WithKeyTable(paramstypes.ConsensusParamsKeyTable()))

	app.CapabilityKeeper = capabilitykeeper.NewKeeper(appCodec, keys[capabilitytypes.StoreKey], memKeys[capabilitytypes.MemStoreKey])
	// Applications that wish to enforce statically created ScopedKeepers should call `Seal` after creating
	// their scoped modules in `NewApp` with `ScopeToModule`
	app.CapabilityKeeper.Seal()

	// add keepers
	app.AccountKeeper = authkeeper.NewAccountKeeper(
		appCodec, keys[authtypes.StoreKey], app.GetSubspace(authtypes.ModuleName), authtypes.ProtoBaseAccount, maccPerms, sdk.Bech32MainPrefix,
	)
	app.BankKeeper = bankkeeper.NewBaseKeeper(
		appCodec, keys[banktypes.StoreKey], app.AccountKeeper, app.GetSubspace(banktypes.ModuleName), app.ModuleAccountAddrs(),
	)
	stakingKeeper := stakingkeeper.NewKeeper(
		appCodec, keys[stakingtypes.StoreKey], app.AccountKeeper, app.BankKeeper, app.GetSubspace(stakingtypes.ModuleName),
	)
	app.MintKeeper = mintkeeper.NewKeeper(
		appCodec, keys[minttypes.StoreKey], app.GetSubspace(minttypes.ModuleName), &stakingKeeper,
		app.AccountKeeper, app.BankKeeper, authtypes.FeeCollectorName,
	)
	app.DistrKeeper = distrkeeper.NewKeeper(
		appCodec, keys[distrtypes.StoreKey], app.GetSubspace(distrtypes.ModuleName), app.AccountKeeper, app.BankKeeper,
		&stakingKeeper, authtypes.FeeCollectorName,
	)
	app.SlashingKeeper = slashingkeeper.NewKeeper(
		appCodec, keys[slashingtypes.StoreKey], &stakingKeeper, app.GetSubspace(slashingtypes.ModuleName),
	)
	app.CrisisKeeper = crisiskeeper.NewKeeper(
		app.GetSubspace(crisistypes.ModuleName), invCheckPeriod, app.BankKeeper, authtypes.FeeCollectorName,
	)

	app.FeeGrantKeeper = feegrantkeeper.NewKeeper(appCodec, keys[feegrant.StoreKey], app.AccountKeeper)

	// register the staking hooks
	// NOTE: stakingKeeper above is passed by reference, so that it will contain these hooks
	app.StakingKeeper = *stakingKeeper.SetHooks(
		stakingtypes.NewMultiStakingHooks(app.DistrKeeper.Hooks(), app.SlashingKeeper.Hooks()),
	)

	app.AuthzKeeper = authzkeeper.NewKeeper(keys[authzkeeper.StoreKey], appCodec, app.MsgServiceRouter(), app.AccountKeeper)

	groupConfig := group.DefaultConfig()
	/*
		Example of setting group params:
		groupConfig.MaxMetadataLen = 1000
	*/
	app.GroupKeeper = groupkeeper.NewKeeper(keys[group.StoreKey], appCodec, app.MsgServiceRouter(), app.AccountKeeper, groupConfig)

	// register the proposal types
	govRouter := govv1beta1.NewRouter()
	govRouter.AddRoute(govtypes.RouterKey, govv1beta1.ProposalHandler).
		AddRoute(paramproposal.RouterKey, params.NewParamChangeProposalHandler(app.ParamsKeeper)).
		AddRoute(distrtypes.RouterKey, distr.NewCommunityPoolSpendProposalHandler(app.DistrKeeper)).
		AddRoute(upgradetypes.RouterKey, upgrade.NewSoftwareUpgradeProposalHandler(app.UpgradeKeeper))
	govConfig := govtypes.DefaultConfig()
	/*
		Example of setting gov params:
		govConfig.MaxMetadataLen = 10000
	*/
	govKeeper := govkeeper.NewKeeper(
		appCodec, keys[govtypes.StoreKey], app.GetSubspace(govtypes.ModuleName), app.AccountKeeper, app.BankKeeper,
		&stakingKeeper, govRouter, app.MsgServiceRouter(), govConfig,
	)

	app.GovKeeper = *govKeeper.SetHooks(
		govtypes.NewMultiGovHooks(
		// register the governance hooks
		),
	)
	// set the governance module account as the authority for conducting upgrades
	app.UpgradeKeeper = upgradekeeper.NewKeeper(skipUpgradeHeights, keys[upgradetypes.StoreKey], appCodec, homePath, app.BaseApp, authtypes.NewModuleAddress(govtypes.ModuleName).String())

	// RegisterUpgradeHandlers is used for registering any on-chain upgrades
	app.RegisterUpgradeHandlers()

	app.NFTKeeper = nftkeeper.NewKeeper(keys[nftkeeper.StoreKey], appCodec, app.AccountKeeper, app.BankKeeper)

	// create evidence keeper with router
	evidenceKeeper := evidencekeeper.NewKeeper(
		appCodec, keys[evidencetypes.StoreKey], &app.StakingKeeper, app.SlashingKeeper,
	)
	// If evidence needs to be handled for the app, set routes in router here and seal
	app.EvidenceKeeper = *evidenceKeeper

	/****  Module Options ****/

	// NOTE: we may consider parsing `appOpts` inside module constructors. For the moment
	// we prefer to be more strict in what arguments the modules expect.
	skipGenesisInvariants := cast.ToBool(appOpts.Get(crisis.FlagSkipGenesisInvariants))

	// NOTE: Any module instantiated in the module manager that is later modified
	// must be passed by reference here.
	app.mm = module.NewManager(
		genutil.NewAppModule(
			app.AccountKeeper, app.StakingKeeper, app.BaseApp.DeliverTx,
			encodingConfig.TxConfig,
		),
		auth.NewAppModule(appCodec, app.AccountKeeper, authsims.RandomGenesisAccounts),
		vesting.NewAppModule(app.AccountKeeper, app.BankKeeper),
		bank.NewAppModule(appCodec, app.BankKeeper, app.AccountKeeper),
		capability.NewAppModule(appCodec, *app.CapabilityKeeper),
		crisis.NewAppModule(&app.CrisisKeeper, skipGenesisInvariants),
		feegrantmodule.NewAppModule(appCodec, app.AccountKeeper, app.BankKeeper, app.FeeGrantKeeper, app.interfaceRegistry),
		gov.NewAppModule(appCodec, app.GovKeeper, app.AccountKeeper, app.BankKeeper),
		mint.NewAppModule(appCodec, app.MintKeeper, app.AccountKeeper, nil),
		slashing.NewAppModule(appCodec, app.SlashingKeeper, app.AccountKeeper, app.BankKeeper, app.StakingKeeper),
		distr.NewAppModule(appCodec, app.DistrKeeper, app.AccountKeeper, app.BankKeeper, app.StakingKeeper),
		staking.NewAppModule(appCodec, app.StakingKeeper, app.AccountKeeper, app.BankKeeper),
		upgrade.NewAppModule(app.UpgradeKeeper),
		evidence.NewAppModule(app.EvidenceKeeper),
		params.NewAppModule(app.ParamsKeeper),
		authzmodule.NewAppModule(appCodec, app.AuthzKeeper, app.AccountKeeper, app.BankKeeper, app.interfaceRegistry),
		groupmodule.NewAppModule(appCodec, app.GroupKeeper, app.AccountKeeper, app.BankKeeper, app.interfaceRegistry),
		nftmodule.NewAppModule(appCodec, app.NFTKeeper, app.AccountKeeper, app.BankKeeper, app.interfaceRegistry),
	)

	// During begin block slashing happens after distr.BeginBlocker so that
	// there is nothing left over in the validator fee pool, so as to keep the
	// CanWithdrawInvariant invariant.
	// NOTE: staking module is required if HistoricalEntries param > 0
	// NOTE: capability module's beginblocker must come before any modules using capabilities (e.g. IBC)
	app.mm.SetOrderBeginBlockers(
		upgradetypes.ModuleName, capabilitytypes.ModuleName, minttypes.ModuleName, distrtypes.ModuleName, slashingtypes.ModuleName,
		evidencetypes.ModuleName, stakingtypes.ModuleName,
		authtypes.ModuleName, banktypes.ModuleName, govtypes.ModuleName, crisistypes.ModuleName, genutiltypes.ModuleName,
		authz.ModuleName, feegrant.ModuleName, nft.ModuleName, group.ModuleName,
		paramstypes.ModuleName, vestingtypes.ModuleName,
	)
	app.mm.SetOrderEndBlockers(
		crisistypes.ModuleName, govtypes.ModuleName, stakingtypes.ModuleName,
		capabilitytypes.ModuleName, authtypes.ModuleName, banktypes.ModuleName, distrtypes.ModuleName,
		slashingtypes.ModuleName, minttypes.ModuleName,
		genutiltypes.ModuleName, evidencetypes.ModuleName, authz.ModuleName,
		feegrant.ModuleName, nft.ModuleName, group.ModuleName,
		paramstypes.ModuleName, upgradetypes.ModuleName, vestingtypes.ModuleName,
	)

	// NOTE: The genutils module must occur after staking so that pools are
	// properly initialized with tokens from genesis accounts.
	// NOTE: The genutils module must also occur after auth so that it can access the params from auth.
	// NOTE: Capability module must occur first so that it can initialize any capabilities
	// so that other modules that want to create or claim capabilities afterwards in InitChain
	// can do so safely.
	app.mm.SetOrderInitGenesis(
		capabilitytypes.ModuleName, authtypes.ModuleName, banktypes.ModuleName, distrtypes.ModuleName, stakingtypes.ModuleName,
		slashingtypes.ModuleName, govtypes.ModuleName, minttypes.ModuleName, crisistypes.ModuleName,
		genutiltypes.ModuleName, evidencetypes.ModuleName, authz.ModuleName,
		feegrant.ModuleName, nft.ModuleName, group.ModuleName,
		paramstypes.ModuleName, upgradetypes.ModuleName, vestingtypes.ModuleName,
	)

	// Uncomment if you want to set a custom migration order here.
	// app.mm.SetOrderMigrations(custom order)

	app.mm.RegisterInvariants(&app.CrisisKeeper)
	app.mm.RegisterRoutes(app.Router(), app.QueryRouter(), encodingConfig.Amino)
	app.configurator = module.NewConfigurator(app.appCodec, app.MsgServiceRouter(), app.GRPCQueryRouter())
	app.mm.RegisterServices(app.configurator)

	// add test gRPC service for testing gRPC queries in isolation
	testdata_pulsar.RegisterQueryServer(app.GRPCQueryRouter(), testdata_pulsar.QueryImpl{})

	// create the simulation manager and define the order of the modules for deterministic simulations
	//
	// NOTE: this is not required apps that don't use the simulator for fuzz testing
	// transactions
	app.sm = module.NewSimulationManager(
		auth.NewAppModule(appCodec, app.AccountKeeper, authsims.RandomGenesisAccounts),
		bank.NewAppModule(appCodec, app.BankKeeper, app.AccountKeeper),
		capability.NewAppModule(appCodec, *app.CapabilityKeeper),
		feegrantmodule.NewAppModule(appCodec, app.AccountKeeper, app.BankKeeper, app.FeeGrantKeeper, app.interfaceRegistry),
		gov.NewAppModule(appCodec, app.GovKeeper, app.AccountKeeper, app.BankKeeper),
		mint.NewAppModule(appCodec, app.MintKeeper, app.AccountKeeper, nil),
		staking.NewAppModule(appCodec, app.StakingKeeper, app.AccountKeeper, app.BankKeeper),
		distr.NewAppModule(appCodec, app.DistrKeeper, app.AccountKeeper, app.BankKeeper, app.StakingKeeper),
		slashing.NewAppModule(appCodec, app.SlashingKeeper, app.AccountKeeper, app.BankKeeper, app.StakingKeeper),
		params.NewAppModule(app.ParamsKeeper),
		evidence.NewAppModule(app.EvidenceKeeper),
		authzmodule.NewAppModule(appCodec, app.AuthzKeeper, app.AccountKeeper, app.BankKeeper, app.interfaceRegistry),
		groupmodule.NewAppModule(appCodec, app.GroupKeeper, app.AccountKeeper, app.BankKeeper, app.interfaceRegistry),
		nftmodule.NewAppModule(appCodec, app.NFTKeeper, app.AccountKeeper, app.BankKeeper, app.interfaceRegistry),
	)

	app.sm.RegisterStoreDecoders()

	// initialize stores
	app.MountKVStores(keys)
	app.MountTransientStores(tkeys)
	app.MountMemoryStores(memKeys)

	// initialize BaseApp
	app.SetInitChainer(app.InitChainer)
	app.SetBeginBlocker(app.BeginBlocker)
	app.SetEndBlocker(app.EndBlocker)
	app.setAnteHandler(encodingConfig.TxConfig, cast.ToStringSlice(appOpts.Get(server.FlagIndexEvents)))
<<<<<<< HEAD
	app.setPostHandler()
=======
>>>>>>> 01832e62

	if loadLatest {
		if err := app.LoadLatestVersion(); err != nil {
			tmos.Exit(err.Error())
		}
	}

	return app
}

func (app *SimApp) setAnteHandler(txConfig client.TxConfig, indexEventsStr []string) {
	indexEvents := map[string]struct{}{}
	for _, e := range indexEventsStr {
		indexEvents[e] = struct{}{}
	}
	anteHandler, err := ante.NewAnteHandler(
		ante.HandlerOptions{
			AccountKeeper:   app.AccountKeeper,
			BankKeeper:      app.BankKeeper,
			SignModeHandler: txConfig.SignModeHandler(),
			FeegrantKeeper:  app.FeeGrantKeeper,
			SigGasConsumer:  ante.DefaultSigVerificationGasConsumer,
		},
	)

<<<<<<< HEAD
	if err != nil {
		panic(err)
	}

	app.SetAnteHandler(anteHandler)
}

func (app *SimApp) setPostHandler() {
	postHandler, err := posthandler.NewPostHandler(
		posthandler.HandlerOptions{
			BankKeeper: app.BankKeeper,
		},
	)
=======
>>>>>>> 01832e62
	if err != nil {
		panic(err)
	}

<<<<<<< HEAD
	app.SetPostHandler(postHandler)
=======
	app.SetAnteHandler(anteHandler)
>>>>>>> 01832e62
}

// Name returns the name of the App
func (app *SimApp) Name() string { return app.BaseApp.Name() }

// BeginBlocker application updates every begin block
func (app *SimApp) BeginBlocker(ctx sdk.Context, req abci.RequestBeginBlock) abci.ResponseBeginBlock {
	return app.mm.BeginBlock(ctx, req)
}

// EndBlocker application updates every end block
func (app *SimApp) EndBlocker(ctx sdk.Context, req abci.RequestEndBlock) abci.ResponseEndBlock {
	return app.mm.EndBlock(ctx, req)
}

// InitChainer application update at chain initialization
func (app *SimApp) InitChainer(ctx sdk.Context, req abci.RequestInitChain) abci.ResponseInitChain {
	var genesisState GenesisState
	if err := json.Unmarshal(req.AppStateBytes, &genesisState); err != nil {
		panic(err)
	}
	app.UpgradeKeeper.SetModuleVersionMap(ctx, app.mm.GetVersionMap())
	return app.mm.InitGenesis(ctx, app.appCodec, genesisState)
}

// LoadHeight loads a particular height
func (app *SimApp) LoadHeight(height int64) error {
	return app.LoadVersion(height)
}

// ModuleAccountAddrs returns all the app's module account addresses.
func (app *SimApp) ModuleAccountAddrs() map[string]bool {
	modAccAddrs := make(map[string]bool)
	for acc := range maccPerms {
		modAccAddrs[authtypes.NewModuleAddress(acc).String()] = true
	}

	return modAccAddrs
}

// LegacyAmino returns SimApp's amino codec.
//
// NOTE: This is solely to be used for testing purposes as it may be desirable
// for modules to register their own custom testing types.
func (app *SimApp) LegacyAmino() *codec.LegacyAmino {
	return app.legacyAmino
}

// AppCodec returns SimApp's app codec.
//
// NOTE: This is solely to be used for testing purposes as it may be desirable
// for modules to register their own custom testing types.
func (app *SimApp) AppCodec() codec.Codec {
	return app.appCodec
}

// InterfaceRegistry returns SimApp's InterfaceRegistry
func (app *SimApp) InterfaceRegistry() types.InterfaceRegistry {
	return app.interfaceRegistry
}

// GetKey returns the KVStoreKey for the provided store key.
//
// NOTE: This is solely to be used for testing purposes.
func (app *SimApp) GetKey(storeKey string) *storetypes.KVStoreKey {
	return app.keys[storeKey]
}

// GetTKey returns the TransientStoreKey for the provided store key.
//
// NOTE: This is solely to be used for testing purposes.
func (app *SimApp) GetTKey(storeKey string) *storetypes.TransientStoreKey {
	return app.tkeys[storeKey]
}

// GetMemKey returns the MemStoreKey for the provided mem key.
//
// NOTE: This is solely used for testing purposes.
func (app *SimApp) GetMemKey(storeKey string) *storetypes.MemoryStoreKey {
	return app.memKeys[storeKey]
}

// GetSubspace returns a param subspace for a given module name.
//
// NOTE: This is solely to be used for testing purposes.
func (app *SimApp) GetSubspace(moduleName string) paramstypes.Subspace {
	subspace, _ := app.ParamsKeeper.GetSubspace(moduleName)
	return subspace
}

// SimulationManager implements the SimulationApp interface
func (app *SimApp) SimulationManager() *module.SimulationManager {
	return app.sm
}

// RegisterAPIRoutes registers all application module routes with the provided
// API server.
func (app *SimApp) RegisterAPIRoutes(apiSvr *api.Server, apiConfig config.APIConfig) {
	clientCtx := apiSvr.ClientCtx
	// Register new tx routes from grpc-gateway.
	authtx.RegisterGRPCGatewayRoutes(clientCtx, apiSvr.GRPCGatewayRouter)
	// Register new tendermint queries routes from grpc-gateway.
	tmservice.RegisterGRPCGatewayRoutes(clientCtx, apiSvr.GRPCGatewayRouter)

	// Register grpc-gateway routes for all modules.
	ModuleBasics.RegisterGRPCGatewayRoutes(clientCtx, apiSvr.GRPCGatewayRouter)

	// register swagger API from root so that other applications can override easily
	if apiConfig.Swagger {
		RegisterSwaggerAPI(clientCtx, apiSvr.Router)
	}
}

// RegisterTxService implements the Application.RegisterTxService method.
func (app *SimApp) RegisterTxService(clientCtx client.Context) {
	authtx.RegisterTxService(app.BaseApp.GRPCQueryRouter(), clientCtx, app.BaseApp.Simulate, app.interfaceRegistry)
}

// RegisterTendermintService implements the Application.RegisterTendermintService method.
func (app *SimApp) RegisterTendermintService(clientCtx client.Context) {
	tmservice.RegisterTendermintService(
		clientCtx,
		app.BaseApp.GRPCQueryRouter(),
		app.interfaceRegistry,
		app.Query,
	)
}

// RegisterSwaggerAPI registers swagger route with API Server
func RegisterSwaggerAPI(_ client.Context, rtr *mux.Router) {
	statikFS, err := fs.New()
	if err != nil {
		panic(err)
	}

	staticServer := http.FileServer(statikFS)
	rtr.PathPrefix("/swagger/").Handler(http.StripPrefix("/swagger/", staticServer))
}

// GetMaccPerms returns a copy of the module account permissions
func GetMaccPerms() map[string][]string {
	dupMaccPerms := make(map[string][]string)
	for k, v := range maccPerms {
		dupMaccPerms[k] = v
	}
	return dupMaccPerms
}

// initParamsKeeper init params keeper and its subspaces
func initParamsKeeper(appCodec codec.BinaryCodec, legacyAmino *codec.LegacyAmino, key, tkey storetypes.StoreKey) paramskeeper.Keeper {
	paramsKeeper := paramskeeper.NewKeeper(appCodec, legacyAmino, key, tkey)

	paramsKeeper.Subspace(authtypes.ModuleName)
	paramsKeeper.Subspace(banktypes.ModuleName)
	paramsKeeper.Subspace(stakingtypes.ModuleName)
	paramsKeeper.Subspace(minttypes.ModuleName)
	paramsKeeper.Subspace(distrtypes.ModuleName)
	paramsKeeper.Subspace(slashingtypes.ModuleName)
	paramsKeeper.Subspace(govtypes.ModuleName).WithKeyTable(govv1.ParamKeyTable())
	paramsKeeper.Subspace(crisistypes.ModuleName)

	return paramsKeeper
}<|MERGE_RESOLUTION|>--- conflicted
+++ resolved
@@ -34,10 +34,7 @@
 	"github.com/cosmos/cosmos-sdk/x/auth"
 	"github.com/cosmos/cosmos-sdk/x/auth/ante"
 	authkeeper "github.com/cosmos/cosmos-sdk/x/auth/keeper"
-<<<<<<< HEAD
 	"github.com/cosmos/cosmos-sdk/x/auth/posthandler"
-=======
->>>>>>> 01832e62
 	authsims "github.com/cosmos/cosmos-sdk/x/auth/simulation"
 	authtx "github.com/cosmos/cosmos-sdk/x/auth/tx"
 	authtypes "github.com/cosmos/cosmos-sdk/x/auth/types"
@@ -447,10 +444,7 @@
 	app.SetBeginBlocker(app.BeginBlocker)
 	app.SetEndBlocker(app.EndBlocker)
 	app.setAnteHandler(encodingConfig.TxConfig, cast.ToStringSlice(appOpts.Get(server.FlagIndexEvents)))
-<<<<<<< HEAD
 	app.setPostHandler()
-=======
->>>>>>> 01832e62
 
 	if loadLatest {
 		if err := app.LoadLatestVersion(); err != nil {
@@ -476,7 +470,6 @@
 		},
 	)
 
-<<<<<<< HEAD
 	if err != nil {
 		panic(err)
 	}
@@ -490,17 +483,11 @@
 			BankKeeper: app.BankKeeper,
 		},
 	)
-=======
->>>>>>> 01832e62
 	if err != nil {
 		panic(err)
 	}
 
-<<<<<<< HEAD
 	app.SetPostHandler(postHandler)
-=======
-	app.SetAnteHandler(anteHandler)
->>>>>>> 01832e62
 }
 
 // Name returns the name of the App
