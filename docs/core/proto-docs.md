<!-- This file is auto-generated. Please do not modify it yourself. -->
# Protobuf Documentation
<a name="top"></a>

## Table of Contents

- [cosmos/auth/v1beta1/auth.proto](#cosmos/auth/v1beta1/auth.proto)
    - [BaseAccount](#cosmos.auth.v1beta1.BaseAccount)
    - [ModuleAccount](#cosmos.auth.v1beta1.ModuleAccount)
    - [Params](#cosmos.auth.v1beta1.Params)
  
- [cosmos/auth/v1beta1/genesis.proto](#cosmos/auth/v1beta1/genesis.proto)
    - [GenesisState](#cosmos.auth.v1beta1.GenesisState)
  
- [cosmos/base/query/v1beta1/pagination.proto](#cosmos/base/query/v1beta1/pagination.proto)
    - [PageRequest](#cosmos.base.query.v1beta1.PageRequest)
    - [PageResponse](#cosmos.base.query.v1beta1.PageResponse)
  
- [cosmos/auth/v1beta1/query.proto](#cosmos/auth/v1beta1/query.proto)
    - [AddressBytesToStringRequest](#cosmos.auth.v1beta1.AddressBytesToStringRequest)
    - [AddressBytesToStringResponse](#cosmos.auth.v1beta1.AddressBytesToStringResponse)
    - [AddressStringToBytesRequest](#cosmos.auth.v1beta1.AddressStringToBytesRequest)
    - [AddressStringToBytesResponse](#cosmos.auth.v1beta1.AddressStringToBytesResponse)
    - [Bech32PrefixRequest](#cosmos.auth.v1beta1.Bech32PrefixRequest)
    - [Bech32PrefixResponse](#cosmos.auth.v1beta1.Bech32PrefixResponse)
    - [QueryAccountRequest](#cosmos.auth.v1beta1.QueryAccountRequest)
    - [QueryAccountResponse](#cosmos.auth.v1beta1.QueryAccountResponse)
    - [QueryAccountsRequest](#cosmos.auth.v1beta1.QueryAccountsRequest)
    - [QueryAccountsResponse](#cosmos.auth.v1beta1.QueryAccountsResponse)
    - [QueryModuleAccountsRequest](#cosmos.auth.v1beta1.QueryModuleAccountsRequest)
    - [QueryModuleAccountsResponse](#cosmos.auth.v1beta1.QueryModuleAccountsResponse)
    - [QueryParamsRequest](#cosmos.auth.v1beta1.QueryParamsRequest)
    - [QueryParamsResponse](#cosmos.auth.v1beta1.QueryParamsResponse)
  
    - [Query](#cosmos.auth.v1beta1.Query)
  
- [cosmos/authz/v1beta1/authz.proto](#cosmos/authz/v1beta1/authz.proto)
    - [GenericAuthorization](#cosmos.authz.v1beta1.GenericAuthorization)
    - [Grant](#cosmos.authz.v1beta1.Grant)
  
- [cosmos/authz/v1beta1/event.proto](#cosmos/authz/v1beta1/event.proto)
    - [EventGrant](#cosmos.authz.v1beta1.EventGrant)
    - [EventRevoke](#cosmos.authz.v1beta1.EventRevoke)
  
- [cosmos/authz/v1beta1/genesis.proto](#cosmos/authz/v1beta1/genesis.proto)
    - [GenesisState](#cosmos.authz.v1beta1.GenesisState)
    - [GrantAuthorization](#cosmos.authz.v1beta1.GrantAuthorization)
  
- [cosmos/authz/v1beta1/query.proto](#cosmos/authz/v1beta1/query.proto)
    - [QueryGranterGrantsRequest](#cosmos.authz.v1beta1.QueryGranterGrantsRequest)
    - [QueryGranterGrantsResponse](#cosmos.authz.v1beta1.QueryGranterGrantsResponse)
    - [QueryGrantsRequest](#cosmos.authz.v1beta1.QueryGrantsRequest)
    - [QueryGrantsResponse](#cosmos.authz.v1beta1.QueryGrantsResponse)
  
    - [Query](#cosmos.authz.v1beta1.Query)
  
- [cosmos/authz/v1beta1/tx.proto](#cosmos/authz/v1beta1/tx.proto)
    - [MsgExec](#cosmos.authz.v1beta1.MsgExec)
    - [MsgExecResponse](#cosmos.authz.v1beta1.MsgExecResponse)
    - [MsgGrant](#cosmos.authz.v1beta1.MsgGrant)
    - [MsgGrantResponse](#cosmos.authz.v1beta1.MsgGrantResponse)
    - [MsgRevoke](#cosmos.authz.v1beta1.MsgRevoke)
    - [MsgRevokeResponse](#cosmos.authz.v1beta1.MsgRevokeResponse)
  
    - [Msg](#cosmos.authz.v1beta1.Msg)
  
- [cosmos/base/v1beta1/coin.proto](#cosmos/base/v1beta1/coin.proto)
    - [Coin](#cosmos.base.v1beta1.Coin)
    - [DecCoin](#cosmos.base.v1beta1.DecCoin)
    - [DecProto](#cosmos.base.v1beta1.DecProto)
    - [IntProto](#cosmos.base.v1beta1.IntProto)
  
- [cosmos/bank/v1beta1/authz.proto](#cosmos/bank/v1beta1/authz.proto)
    - [SendAuthorization](#cosmos.bank.v1beta1.SendAuthorization)
  
- [cosmos/bank/v1beta1/bank.proto](#cosmos/bank/v1beta1/bank.proto)
    - [DenomUnit](#cosmos.bank.v1beta1.DenomUnit)
    - [Input](#cosmos.bank.v1beta1.Input)
    - [Metadata](#cosmos.bank.v1beta1.Metadata)
    - [Output](#cosmos.bank.v1beta1.Output)
    - [Params](#cosmos.bank.v1beta1.Params)
    - [SendEnabled](#cosmos.bank.v1beta1.SendEnabled)
    - [Supply](#cosmos.bank.v1beta1.Supply)
  
- [cosmos/bank/v1beta1/genesis.proto](#cosmos/bank/v1beta1/genesis.proto)
    - [Balance](#cosmos.bank.v1beta1.Balance)
    - [GenesisState](#cosmos.bank.v1beta1.GenesisState)
  
- [cosmos/bank/v1beta1/query.proto](#cosmos/bank/v1beta1/query.proto)
    - [DenomOwner](#cosmos.bank.v1beta1.DenomOwner)
    - [QueryAllBalancesRequest](#cosmos.bank.v1beta1.QueryAllBalancesRequest)
    - [QueryAllBalancesResponse](#cosmos.bank.v1beta1.QueryAllBalancesResponse)
    - [QueryBalanceRequest](#cosmos.bank.v1beta1.QueryBalanceRequest)
    - [QueryBalanceResponse](#cosmos.bank.v1beta1.QueryBalanceResponse)
    - [QueryDenomMetadataRequest](#cosmos.bank.v1beta1.QueryDenomMetadataRequest)
    - [QueryDenomMetadataResponse](#cosmos.bank.v1beta1.QueryDenomMetadataResponse)
    - [QueryDenomOwnersRequest](#cosmos.bank.v1beta1.QueryDenomOwnersRequest)
    - [QueryDenomOwnersResponse](#cosmos.bank.v1beta1.QueryDenomOwnersResponse)
    - [QueryDenomsMetadataRequest](#cosmos.bank.v1beta1.QueryDenomsMetadataRequest)
    - [QueryDenomsMetadataResponse](#cosmos.bank.v1beta1.QueryDenomsMetadataResponse)
    - [QueryParamsRequest](#cosmos.bank.v1beta1.QueryParamsRequest)
    - [QueryParamsResponse](#cosmos.bank.v1beta1.QueryParamsResponse)
    - [QuerySupplyOfRequest](#cosmos.bank.v1beta1.QuerySupplyOfRequest)
    - [QuerySupplyOfResponse](#cosmos.bank.v1beta1.QuerySupplyOfResponse)
    - [QueryTotalSupplyRequest](#cosmos.bank.v1beta1.QueryTotalSupplyRequest)
    - [QueryTotalSupplyResponse](#cosmos.bank.v1beta1.QueryTotalSupplyResponse)
  
    - [Query](#cosmos.bank.v1beta1.Query)
  
- [cosmos/bank/v1beta1/tx.proto](#cosmos/bank/v1beta1/tx.proto)
    - [MsgMultiSend](#cosmos.bank.v1beta1.MsgMultiSend)
    - [MsgMultiSendResponse](#cosmos.bank.v1beta1.MsgMultiSendResponse)
    - [MsgSend](#cosmos.bank.v1beta1.MsgSend)
    - [MsgSendResponse](#cosmos.bank.v1beta1.MsgSendResponse)
  
    - [Msg](#cosmos.bank.v1beta1.Msg)
  
- [cosmos/base/abci/v1beta1/abci.proto](#cosmos/base/abci/v1beta1/abci.proto)
    - [ABCIMessageLog](#cosmos.base.abci.v1beta1.ABCIMessageLog)
    - [Attribute](#cosmos.base.abci.v1beta1.Attribute)
    - [GasInfo](#cosmos.base.abci.v1beta1.GasInfo)
    - [MsgData](#cosmos.base.abci.v1beta1.MsgData)
    - [Result](#cosmos.base.abci.v1beta1.Result)
    - [SearchTxsResult](#cosmos.base.abci.v1beta1.SearchTxsResult)
    - [SimulationResponse](#cosmos.base.abci.v1beta1.SimulationResponse)
    - [StringEvent](#cosmos.base.abci.v1beta1.StringEvent)
    - [TxMsgData](#cosmos.base.abci.v1beta1.TxMsgData)
    - [TxResponse](#cosmos.base.abci.v1beta1.TxResponse)
  
- [cosmos/base/kv/v1beta1/kv.proto](#cosmos/base/kv/v1beta1/kv.proto)
    - [Pair](#cosmos.base.kv.v1beta1.Pair)
    - [Pairs](#cosmos.base.kv.v1beta1.Pairs)
  
- [cosmos/base/reflection/v1beta1/reflection.proto](#cosmos/base/reflection/v1beta1/reflection.proto)
    - [ListAllInterfacesRequest](#cosmos.base.reflection.v1beta1.ListAllInterfacesRequest)
    - [ListAllInterfacesResponse](#cosmos.base.reflection.v1beta1.ListAllInterfacesResponse)
    - [ListImplementationsRequest](#cosmos.base.reflection.v1beta1.ListImplementationsRequest)
    - [ListImplementationsResponse](#cosmos.base.reflection.v1beta1.ListImplementationsResponse)
  
    - [ReflectionService](#cosmos.base.reflection.v1beta1.ReflectionService)
  
- [cosmos/base/reflection/v2alpha1/reflection.proto](#cosmos/base/reflection/v2alpha1/reflection.proto)
    - [AppDescriptor](#cosmos.base.reflection.v2alpha1.AppDescriptor)
    - [AuthnDescriptor](#cosmos.base.reflection.v2alpha1.AuthnDescriptor)
    - [ChainDescriptor](#cosmos.base.reflection.v2alpha1.ChainDescriptor)
    - [CodecDescriptor](#cosmos.base.reflection.v2alpha1.CodecDescriptor)
    - [ConfigurationDescriptor](#cosmos.base.reflection.v2alpha1.ConfigurationDescriptor)
    - [GetAuthnDescriptorRequest](#cosmos.base.reflection.v2alpha1.GetAuthnDescriptorRequest)
    - [GetAuthnDescriptorResponse](#cosmos.base.reflection.v2alpha1.GetAuthnDescriptorResponse)
    - [GetChainDescriptorRequest](#cosmos.base.reflection.v2alpha1.GetChainDescriptorRequest)
    - [GetChainDescriptorResponse](#cosmos.base.reflection.v2alpha1.GetChainDescriptorResponse)
    - [GetCodecDescriptorRequest](#cosmos.base.reflection.v2alpha1.GetCodecDescriptorRequest)
    - [GetCodecDescriptorResponse](#cosmos.base.reflection.v2alpha1.GetCodecDescriptorResponse)
    - [GetConfigurationDescriptorRequest](#cosmos.base.reflection.v2alpha1.GetConfigurationDescriptorRequest)
    - [GetConfigurationDescriptorResponse](#cosmos.base.reflection.v2alpha1.GetConfigurationDescriptorResponse)
    - [GetQueryServicesDescriptorRequest](#cosmos.base.reflection.v2alpha1.GetQueryServicesDescriptorRequest)
    - [GetQueryServicesDescriptorResponse](#cosmos.base.reflection.v2alpha1.GetQueryServicesDescriptorResponse)
    - [GetTxDescriptorRequest](#cosmos.base.reflection.v2alpha1.GetTxDescriptorRequest)
    - [GetTxDescriptorResponse](#cosmos.base.reflection.v2alpha1.GetTxDescriptorResponse)
    - [InterfaceAcceptingMessageDescriptor](#cosmos.base.reflection.v2alpha1.InterfaceAcceptingMessageDescriptor)
    - [InterfaceDescriptor](#cosmos.base.reflection.v2alpha1.InterfaceDescriptor)
    - [InterfaceImplementerDescriptor](#cosmos.base.reflection.v2alpha1.InterfaceImplementerDescriptor)
    - [MsgDescriptor](#cosmos.base.reflection.v2alpha1.MsgDescriptor)
    - [QueryMethodDescriptor](#cosmos.base.reflection.v2alpha1.QueryMethodDescriptor)
    - [QueryServiceDescriptor](#cosmos.base.reflection.v2alpha1.QueryServiceDescriptor)
    - [QueryServicesDescriptor](#cosmos.base.reflection.v2alpha1.QueryServicesDescriptor)
    - [SigningModeDescriptor](#cosmos.base.reflection.v2alpha1.SigningModeDescriptor)
    - [TxDescriptor](#cosmos.base.reflection.v2alpha1.TxDescriptor)
  
    - [ReflectionService](#cosmos.base.reflection.v2alpha1.ReflectionService)
  
- [cosmos/base/snapshots/v1beta1/snapshot.proto](#cosmos/base/snapshots/v1beta1/snapshot.proto)
    - [Metadata](#cosmos.base.snapshots.v1beta1.Metadata)
    - [Snapshot](#cosmos.base.snapshots.v1beta1.Snapshot)
  
- [cosmos/base/store/v1beta1/commit_info.proto](#cosmos/base/store/v1beta1/commit_info.proto)
    - [CommitID](#cosmos.base.store.v1beta1.CommitID)
    - [CommitInfo](#cosmos.base.store.v1beta1.CommitInfo)
    - [StoreInfo](#cosmos.base.store.v1beta1.StoreInfo)
  
- [cosmos/base/store/v1beta1/listening.proto](#cosmos/base/store/v1beta1/listening.proto)
    - [StoreKVPair](#cosmos.base.store.v1beta1.StoreKVPair)
  
- [cosmos/base/store/v1beta1/snapshot.proto](#cosmos/base/store/v1beta1/snapshot.proto)
    - [SnapshotIAVLItem](#cosmos.base.store.v1beta1.SnapshotIAVLItem)
    - [SnapshotItem](#cosmos.base.store.v1beta1.SnapshotItem)
    - [SnapshotStoreItem](#cosmos.base.store.v1beta1.SnapshotStoreItem)
  
- [cosmos/base/tendermint/v1beta1/query.proto](#cosmos/base/tendermint/v1beta1/query.proto)
    - [GetBlockByHeightRequest](#cosmos.base.tendermint.v1beta1.GetBlockByHeightRequest)
    - [GetBlockByHeightResponse](#cosmos.base.tendermint.v1beta1.GetBlockByHeightResponse)
    - [GetLatestBlockRequest](#cosmos.base.tendermint.v1beta1.GetLatestBlockRequest)
    - [GetLatestBlockResponse](#cosmos.base.tendermint.v1beta1.GetLatestBlockResponse)
    - [GetLatestValidatorSetRequest](#cosmos.base.tendermint.v1beta1.GetLatestValidatorSetRequest)
    - [GetLatestValidatorSetResponse](#cosmos.base.tendermint.v1beta1.GetLatestValidatorSetResponse)
    - [GetNodeInfoRequest](#cosmos.base.tendermint.v1beta1.GetNodeInfoRequest)
    - [GetNodeInfoResponse](#cosmos.base.tendermint.v1beta1.GetNodeInfoResponse)
    - [GetSyncingRequest](#cosmos.base.tendermint.v1beta1.GetSyncingRequest)
    - [GetSyncingResponse](#cosmos.base.tendermint.v1beta1.GetSyncingResponse)
    - [GetValidatorSetByHeightRequest](#cosmos.base.tendermint.v1beta1.GetValidatorSetByHeightRequest)
    - [GetValidatorSetByHeightResponse](#cosmos.base.tendermint.v1beta1.GetValidatorSetByHeightResponse)
    - [Module](#cosmos.base.tendermint.v1beta1.Module)
    - [Validator](#cosmos.base.tendermint.v1beta1.Validator)
    - [VersionInfo](#cosmos.base.tendermint.v1beta1.VersionInfo)
  
    - [Service](#cosmos.base.tendermint.v1beta1.Service)
  
- [cosmos/capability/v1beta1/capability.proto](#cosmos/capability/v1beta1/capability.proto)
    - [Capability](#cosmos.capability.v1beta1.Capability)
    - [CapabilityOwners](#cosmos.capability.v1beta1.CapabilityOwners)
    - [Owner](#cosmos.capability.v1beta1.Owner)
  
- [cosmos/capability/v1beta1/genesis.proto](#cosmos/capability/v1beta1/genesis.proto)
    - [GenesisOwners](#cosmos.capability.v1beta1.GenesisOwners)
    - [GenesisState](#cosmos.capability.v1beta1.GenesisState)
  
- [cosmos/crisis/v1beta1/genesis.proto](#cosmos/crisis/v1beta1/genesis.proto)
    - [GenesisState](#cosmos.crisis.v1beta1.GenesisState)
  
- [cosmos/crisis/v1beta1/tx.proto](#cosmos/crisis/v1beta1/tx.proto)
    - [MsgVerifyInvariant](#cosmos.crisis.v1beta1.MsgVerifyInvariant)
    - [MsgVerifyInvariantResponse](#cosmos.crisis.v1beta1.MsgVerifyInvariantResponse)
  
    - [Msg](#cosmos.crisis.v1beta1.Msg)
  
- [cosmos/crypto/ed25519/keys.proto](#cosmos/crypto/ed25519/keys.proto)
    - [PrivKey](#cosmos.crypto.ed25519.PrivKey)
    - [PubKey](#cosmos.crypto.ed25519.PubKey)
  
- [cosmos/crypto/hd/v1/hd.proto](#cosmos/crypto/hd/v1/hd.proto)
    - [BIP44Params](#cosmos.crypto.hd.v1.BIP44Params)
  
- [cosmos/crypto/keyring/v1/record.proto](#cosmos/crypto/keyring/v1/record.proto)
    - [Record](#cosmos.crypto.keyring.v1.Record)
    - [Record.Ledger](#cosmos.crypto.keyring.v1.Record.Ledger)
    - [Record.Local](#cosmos.crypto.keyring.v1.Record.Local)
    - [Record.Multi](#cosmos.crypto.keyring.v1.Record.Multi)
    - [Record.Offline](#cosmos.crypto.keyring.v1.Record.Offline)
  
- [cosmos/crypto/multisig/keys.proto](#cosmos/crypto/multisig/keys.proto)
    - [LegacyAminoPubKey](#cosmos.crypto.multisig.LegacyAminoPubKey)
  
- [cosmos/crypto/multisig/v1beta1/multisig.proto](#cosmos/crypto/multisig/v1beta1/multisig.proto)
    - [CompactBitArray](#cosmos.crypto.multisig.v1beta1.CompactBitArray)
    - [MultiSignature](#cosmos.crypto.multisig.v1beta1.MultiSignature)
  
- [cosmos/crypto/secp256k1/keys.proto](#cosmos/crypto/secp256k1/keys.proto)
    - [PrivKey](#cosmos.crypto.secp256k1.PrivKey)
    - [PubKey](#cosmos.crypto.secp256k1.PubKey)
  
- [cosmos/crypto/secp256r1/keys.proto](#cosmos/crypto/secp256r1/keys.proto)
    - [PrivKey](#cosmos.crypto.secp256r1.PrivKey)
    - [PubKey](#cosmos.crypto.secp256r1.PubKey)
  
- [cosmos/distribution/v1beta1/distribution.proto](#cosmos/distribution/v1beta1/distribution.proto)
    - [CommunityPoolSpendProposal](#cosmos.distribution.v1beta1.CommunityPoolSpendProposal)
    - [CommunityPoolSpendProposalWithDeposit](#cosmos.distribution.v1beta1.CommunityPoolSpendProposalWithDeposit)
    - [DelegationDelegatorReward](#cosmos.distribution.v1beta1.DelegationDelegatorReward)
    - [DelegatorStartingInfo](#cosmos.distribution.v1beta1.DelegatorStartingInfo)
    - [FeePool](#cosmos.distribution.v1beta1.FeePool)
    - [Params](#cosmos.distribution.v1beta1.Params)
    - [ValidatorAccumulatedCommission](#cosmos.distribution.v1beta1.ValidatorAccumulatedCommission)
    - [ValidatorCurrentRewards](#cosmos.distribution.v1beta1.ValidatorCurrentRewards)
    - [ValidatorHistoricalRewards](#cosmos.distribution.v1beta1.ValidatorHistoricalRewards)
    - [ValidatorOutstandingRewards](#cosmos.distribution.v1beta1.ValidatorOutstandingRewards)
    - [ValidatorSlashEvent](#cosmos.distribution.v1beta1.ValidatorSlashEvent)
    - [ValidatorSlashEvents](#cosmos.distribution.v1beta1.ValidatorSlashEvents)
  
- [cosmos/distribution/v1beta1/genesis.proto](#cosmos/distribution/v1beta1/genesis.proto)
    - [DelegatorStartingInfoRecord](#cosmos.distribution.v1beta1.DelegatorStartingInfoRecord)
    - [DelegatorWithdrawInfo](#cosmos.distribution.v1beta1.DelegatorWithdrawInfo)
    - [GenesisState](#cosmos.distribution.v1beta1.GenesisState)
    - [ValidatorAccumulatedCommissionRecord](#cosmos.distribution.v1beta1.ValidatorAccumulatedCommissionRecord)
    - [ValidatorCurrentRewardsRecord](#cosmos.distribution.v1beta1.ValidatorCurrentRewardsRecord)
    - [ValidatorHistoricalRewardsRecord](#cosmos.distribution.v1beta1.ValidatorHistoricalRewardsRecord)
    - [ValidatorOutstandingRewardsRecord](#cosmos.distribution.v1beta1.ValidatorOutstandingRewardsRecord)
    - [ValidatorSlashEventRecord](#cosmos.distribution.v1beta1.ValidatorSlashEventRecord)
  
- [cosmos/distribution/v1beta1/query.proto](#cosmos/distribution/v1beta1/query.proto)
    - [QueryCommunityPoolRequest](#cosmos.distribution.v1beta1.QueryCommunityPoolRequest)
    - [QueryCommunityPoolResponse](#cosmos.distribution.v1beta1.QueryCommunityPoolResponse)
    - [QueryDelegationRewardsRequest](#cosmos.distribution.v1beta1.QueryDelegationRewardsRequest)
    - [QueryDelegationRewardsResponse](#cosmos.distribution.v1beta1.QueryDelegationRewardsResponse)
    - [QueryDelegationTotalRewardsRequest](#cosmos.distribution.v1beta1.QueryDelegationTotalRewardsRequest)
    - [QueryDelegationTotalRewardsResponse](#cosmos.distribution.v1beta1.QueryDelegationTotalRewardsResponse)
    - [QueryDelegatorValidatorsRequest](#cosmos.distribution.v1beta1.QueryDelegatorValidatorsRequest)
    - [QueryDelegatorValidatorsResponse](#cosmos.distribution.v1beta1.QueryDelegatorValidatorsResponse)
    - [QueryDelegatorWithdrawAddressRequest](#cosmos.distribution.v1beta1.QueryDelegatorWithdrawAddressRequest)
    - [QueryDelegatorWithdrawAddressResponse](#cosmos.distribution.v1beta1.QueryDelegatorWithdrawAddressResponse)
    - [QueryParamsRequest](#cosmos.distribution.v1beta1.QueryParamsRequest)
    - [QueryParamsResponse](#cosmos.distribution.v1beta1.QueryParamsResponse)
    - [QueryValidatorCommissionRequest](#cosmos.distribution.v1beta1.QueryValidatorCommissionRequest)
    - [QueryValidatorCommissionResponse](#cosmos.distribution.v1beta1.QueryValidatorCommissionResponse)
    - [QueryValidatorOutstandingRewardsRequest](#cosmos.distribution.v1beta1.QueryValidatorOutstandingRewardsRequest)
    - [QueryValidatorOutstandingRewardsResponse](#cosmos.distribution.v1beta1.QueryValidatorOutstandingRewardsResponse)
    - [QueryValidatorSlashesRequest](#cosmos.distribution.v1beta1.QueryValidatorSlashesRequest)
    - [QueryValidatorSlashesResponse](#cosmos.distribution.v1beta1.QueryValidatorSlashesResponse)
  
    - [Query](#cosmos.distribution.v1beta1.Query)
  
- [cosmos/distribution/v1beta1/tx.proto](#cosmos/distribution/v1beta1/tx.proto)
    - [MsgFundCommunityPool](#cosmos.distribution.v1beta1.MsgFundCommunityPool)
    - [MsgFundCommunityPoolResponse](#cosmos.distribution.v1beta1.MsgFundCommunityPoolResponse)
    - [MsgSetWithdrawAddress](#cosmos.distribution.v1beta1.MsgSetWithdrawAddress)
    - [MsgSetWithdrawAddressResponse](#cosmos.distribution.v1beta1.MsgSetWithdrawAddressResponse)
    - [MsgWithdrawDelegatorReward](#cosmos.distribution.v1beta1.MsgWithdrawDelegatorReward)
    - [MsgWithdrawDelegatorRewardResponse](#cosmos.distribution.v1beta1.MsgWithdrawDelegatorRewardResponse)
    - [MsgWithdrawValidatorCommission](#cosmos.distribution.v1beta1.MsgWithdrawValidatorCommission)
    - [MsgWithdrawValidatorCommissionResponse](#cosmos.distribution.v1beta1.MsgWithdrawValidatorCommissionResponse)
  
    - [Msg](#cosmos.distribution.v1beta1.Msg)
  
- [cosmos/evidence/v1beta1/evidence.proto](#cosmos/evidence/v1beta1/evidence.proto)
    - [Equivocation](#cosmos.evidence.v1beta1.Equivocation)
  
- [cosmos/evidence/v1beta1/genesis.proto](#cosmos/evidence/v1beta1/genesis.proto)
    - [GenesisState](#cosmos.evidence.v1beta1.GenesisState)
  
- [cosmos/evidence/v1beta1/query.proto](#cosmos/evidence/v1beta1/query.proto)
    - [QueryAllEvidenceRequest](#cosmos.evidence.v1beta1.QueryAllEvidenceRequest)
    - [QueryAllEvidenceResponse](#cosmos.evidence.v1beta1.QueryAllEvidenceResponse)
    - [QueryEvidenceRequest](#cosmos.evidence.v1beta1.QueryEvidenceRequest)
    - [QueryEvidenceResponse](#cosmos.evidence.v1beta1.QueryEvidenceResponse)
  
    - [Query](#cosmos.evidence.v1beta1.Query)
  
- [cosmos/evidence/v1beta1/tx.proto](#cosmos/evidence/v1beta1/tx.proto)
    - [MsgSubmitEvidence](#cosmos.evidence.v1beta1.MsgSubmitEvidence)
    - [MsgSubmitEvidenceResponse](#cosmos.evidence.v1beta1.MsgSubmitEvidenceResponse)
  
    - [Msg](#cosmos.evidence.v1beta1.Msg)
  
- [cosmos/feegrant/v1beta1/feegrant.proto](#cosmos/feegrant/v1beta1/feegrant.proto)
    - [AllowedMsgAllowance](#cosmos.feegrant.v1beta1.AllowedMsgAllowance)
    - [BasicAllowance](#cosmos.feegrant.v1beta1.BasicAllowance)
    - [Grant](#cosmos.feegrant.v1beta1.Grant)
    - [PeriodicAllowance](#cosmos.feegrant.v1beta1.PeriodicAllowance)
  
- [cosmos/feegrant/v1beta1/genesis.proto](#cosmos/feegrant/v1beta1/genesis.proto)
    - [GenesisState](#cosmos.feegrant.v1beta1.GenesisState)
  
- [cosmos/feegrant/v1beta1/query.proto](#cosmos/feegrant/v1beta1/query.proto)
    - [QueryAllowanceRequest](#cosmos.feegrant.v1beta1.QueryAllowanceRequest)
    - [QueryAllowanceResponse](#cosmos.feegrant.v1beta1.QueryAllowanceResponse)
    - [QueryAllowancesRequest](#cosmos.feegrant.v1beta1.QueryAllowancesRequest)
    - [QueryAllowancesResponse](#cosmos.feegrant.v1beta1.QueryAllowancesResponse)
  
    - [Query](#cosmos.feegrant.v1beta1.Query)
  
- [cosmos/feegrant/v1beta1/tx.proto](#cosmos/feegrant/v1beta1/tx.proto)
    - [MsgGrantAllowance](#cosmos.feegrant.v1beta1.MsgGrantAllowance)
    - [MsgGrantAllowanceResponse](#cosmos.feegrant.v1beta1.MsgGrantAllowanceResponse)
    - [MsgRevokeAllowance](#cosmos.feegrant.v1beta1.MsgRevokeAllowance)
    - [MsgRevokeAllowanceResponse](#cosmos.feegrant.v1beta1.MsgRevokeAllowanceResponse)
  
    - [Msg](#cosmos.feegrant.v1beta1.Msg)
  
- [cosmos/genutil/v1beta1/genesis.proto](#cosmos/genutil/v1beta1/genesis.proto)
    - [GenesisState](#cosmos.genutil.v1beta1.GenesisState)
  
- [cosmos/gov/v1beta1/gov.proto](#cosmos/gov/v1beta1/gov.proto)
    - [Deposit](#cosmos.gov.v1beta1.Deposit)
    - [DepositParams](#cosmos.gov.v1beta1.DepositParams)
    - [Proposal](#cosmos.gov.v1beta1.Proposal)
    - [TallyParams](#cosmos.gov.v1beta1.TallyParams)
    - [TallyResult](#cosmos.gov.v1beta1.TallyResult)
    - [TextProposal](#cosmos.gov.v1beta1.TextProposal)
    - [Vote](#cosmos.gov.v1beta1.Vote)
    - [VotingParams](#cosmos.gov.v1beta1.VotingParams)
    - [WeightedVoteOption](#cosmos.gov.v1beta1.WeightedVoteOption)
  
    - [ProposalStatus](#cosmos.gov.v1beta1.ProposalStatus)
    - [VoteOption](#cosmos.gov.v1beta1.VoteOption)
  
- [cosmos/gov/v1beta1/genesis.proto](#cosmos/gov/v1beta1/genesis.proto)
    - [GenesisState](#cosmos.gov.v1beta1.GenesisState)
  
- [cosmos/gov/v1beta1/query.proto](#cosmos/gov/v1beta1/query.proto)
    - [QueryDepositRequest](#cosmos.gov.v1beta1.QueryDepositRequest)
    - [QueryDepositResponse](#cosmos.gov.v1beta1.QueryDepositResponse)
    - [QueryDepositsRequest](#cosmos.gov.v1beta1.QueryDepositsRequest)
    - [QueryDepositsResponse](#cosmos.gov.v1beta1.QueryDepositsResponse)
    - [QueryParamsRequest](#cosmos.gov.v1beta1.QueryParamsRequest)
    - [QueryParamsResponse](#cosmos.gov.v1beta1.QueryParamsResponse)
    - [QueryProposalRequest](#cosmos.gov.v1beta1.QueryProposalRequest)
    - [QueryProposalResponse](#cosmos.gov.v1beta1.QueryProposalResponse)
    - [QueryProposalsRequest](#cosmos.gov.v1beta1.QueryProposalsRequest)
    - [QueryProposalsResponse](#cosmos.gov.v1beta1.QueryProposalsResponse)
    - [QueryTallyResultRequest](#cosmos.gov.v1beta1.QueryTallyResultRequest)
    - [QueryTallyResultResponse](#cosmos.gov.v1beta1.QueryTallyResultResponse)
    - [QueryVoteRequest](#cosmos.gov.v1beta1.QueryVoteRequest)
    - [QueryVoteResponse](#cosmos.gov.v1beta1.QueryVoteResponse)
    - [QueryVotesRequest](#cosmos.gov.v1beta1.QueryVotesRequest)
    - [QueryVotesResponse](#cosmos.gov.v1beta1.QueryVotesResponse)
  
    - [Query](#cosmos.gov.v1beta1.Query)
  
- [cosmos/gov/v1beta1/tx.proto](#cosmos/gov/v1beta1/tx.proto)
    - [MsgDeposit](#cosmos.gov.v1beta1.MsgDeposit)
    - [MsgDepositResponse](#cosmos.gov.v1beta1.MsgDepositResponse)
    - [MsgSubmitProposal](#cosmos.gov.v1beta1.MsgSubmitProposal)
    - [MsgSubmitProposalResponse](#cosmos.gov.v1beta1.MsgSubmitProposalResponse)
    - [MsgVote](#cosmos.gov.v1beta1.MsgVote)
    - [MsgVoteResponse](#cosmos.gov.v1beta1.MsgVoteResponse)
    - [MsgVoteWeighted](#cosmos.gov.v1beta1.MsgVoteWeighted)
    - [MsgVoteWeightedResponse](#cosmos.gov.v1beta1.MsgVoteWeightedResponse)
  
    - [Msg](#cosmos.gov.v1beta1.Msg)
  
- [cosmos/gov/v1beta2/gov.proto](#cosmos/gov/v1beta2/gov.proto)
    - [Deposit](#cosmos.gov.v1beta2.Deposit)
    - [DepositParams](#cosmos.gov.v1beta2.DepositParams)
    - [Proposal](#cosmos.gov.v1beta2.Proposal)
    - [TallyParams](#cosmos.gov.v1beta2.TallyParams)
    - [TallyResult](#cosmos.gov.v1beta2.TallyResult)
    - [Vote](#cosmos.gov.v1beta2.Vote)
    - [VotingParams](#cosmos.gov.v1beta2.VotingParams)
    - [WeightedVoteOption](#cosmos.gov.v1beta2.WeightedVoteOption)
  
    - [ProposalStatus](#cosmos.gov.v1beta2.ProposalStatus)
    - [VoteOption](#cosmos.gov.v1beta2.VoteOption)
  
- [cosmos/gov/v1beta2/genesis.proto](#cosmos/gov/v1beta2/genesis.proto)
    - [GenesisState](#cosmos.gov.v1beta2.GenesisState)
  
- [cosmos/gov/v1beta2/query.proto](#cosmos/gov/v1beta2/query.proto)
    - [QueryDepositRequest](#cosmos.gov.v1beta2.QueryDepositRequest)
    - [QueryDepositResponse](#cosmos.gov.v1beta2.QueryDepositResponse)
    - [QueryDepositsRequest](#cosmos.gov.v1beta2.QueryDepositsRequest)
    - [QueryDepositsResponse](#cosmos.gov.v1beta2.QueryDepositsResponse)
    - [QueryParamsRequest](#cosmos.gov.v1beta2.QueryParamsRequest)
    - [QueryParamsResponse](#cosmos.gov.v1beta2.QueryParamsResponse)
    - [QueryProposalRequest](#cosmos.gov.v1beta2.QueryProposalRequest)
    - [QueryProposalResponse](#cosmos.gov.v1beta2.QueryProposalResponse)
    - [QueryProposalsRequest](#cosmos.gov.v1beta2.QueryProposalsRequest)
    - [QueryProposalsResponse](#cosmos.gov.v1beta2.QueryProposalsResponse)
    - [QueryTallyResultRequest](#cosmos.gov.v1beta2.QueryTallyResultRequest)
    - [QueryTallyResultResponse](#cosmos.gov.v1beta2.QueryTallyResultResponse)
    - [QueryVoteRequest](#cosmos.gov.v1beta2.QueryVoteRequest)
    - [QueryVoteResponse](#cosmos.gov.v1beta2.QueryVoteResponse)
    - [QueryVotesRequest](#cosmos.gov.v1beta2.QueryVotesRequest)
    - [QueryVotesResponse](#cosmos.gov.v1beta2.QueryVotesResponse)
  
    - [Query](#cosmos.gov.v1beta2.Query)
  
- [cosmos/gov/v1beta2/tx.proto](#cosmos/gov/v1beta2/tx.proto)
    - [MsgDeposit](#cosmos.gov.v1beta2.MsgDeposit)
    - [MsgDepositResponse](#cosmos.gov.v1beta2.MsgDepositResponse)
    - [MsgSubmitProposal](#cosmos.gov.v1beta2.MsgSubmitProposal)
    - [MsgSubmitProposalResponse](#cosmos.gov.v1beta2.MsgSubmitProposalResponse)
    - [MsgVote](#cosmos.gov.v1beta2.MsgVote)
    - [MsgVoteResponse](#cosmos.gov.v1beta2.MsgVoteResponse)
    - [MsgVoteWeighted](#cosmos.gov.v1beta2.MsgVoteWeighted)
    - [MsgVoteWeightedResponse](#cosmos.gov.v1beta2.MsgVoteWeightedResponse)
  
    - [Msg](#cosmos.gov.v1beta2.Msg)
  
<<<<<<< HEAD
- [cosmos/group/v1beta1/events.proto](#cosmos/group/v1beta1/events.proto)
    - [EventCreateGroup](#cosmos.group.v1beta1.EventCreateGroup)
    - [EventCreateGroupAccount](#cosmos.group.v1beta1.EventCreateGroupAccount)
    - [EventCreateProposal](#cosmos.group.v1beta1.EventCreateProposal)
    - [EventExec](#cosmos.group.v1beta1.EventExec)
    - [EventUpdateGroup](#cosmos.group.v1beta1.EventUpdateGroup)
    - [EventUpdateGroupAccount](#cosmos.group.v1beta1.EventUpdateGroupAccount)
    - [EventVote](#cosmos.group.v1beta1.EventVote)
  
=======
>>>>>>> 25f3af2f
- [cosmos/group/v1beta1/types.proto](#cosmos/group/v1beta1/types.proto)
    - [GroupAccountInfo](#cosmos.group.v1beta1.GroupAccountInfo)
    - [GroupInfo](#cosmos.group.v1beta1.GroupInfo)
    - [GroupMember](#cosmos.group.v1beta1.GroupMember)
    - [Member](#cosmos.group.v1beta1.Member)
    - [Members](#cosmos.group.v1beta1.Members)
    - [Proposal](#cosmos.group.v1beta1.Proposal)
    - [Tally](#cosmos.group.v1beta1.Tally)
    - [ThresholdDecisionPolicy](#cosmos.group.v1beta1.ThresholdDecisionPolicy)
    - [Vote](#cosmos.group.v1beta1.Vote)
  
    - [Choice](#cosmos.group.v1beta1.Choice)
    - [Proposal.ExecutorResult](#cosmos.group.v1beta1.Proposal.ExecutorResult)
    - [Proposal.Result](#cosmos.group.v1beta1.Proposal.Result)
    - [Proposal.Status](#cosmos.group.v1beta1.Proposal.Status)
  
- [cosmos/group/v1beta1/genesis.proto](#cosmos/group/v1beta1/genesis.proto)
    - [GenesisState](#cosmos.group.v1beta1.GenesisState)
  
- [cosmos/group/v1beta1/query.proto](#cosmos/group/v1beta1/query.proto)
    - [QueryGroupAccountInfo](#cosmos.group.v1beta1.QueryGroupAccountInfo)
    - [QueryGroupAccountInfoResponse](#cosmos.group.v1beta1.QueryGroupAccountInfoResponse)
    - [QueryGroupAccountsByAdmin](#cosmos.group.v1beta1.QueryGroupAccountsByAdmin)
    - [QueryGroupAccountsByAdminResponse](#cosmos.group.v1beta1.QueryGroupAccountsByAdminResponse)
    - [QueryGroupAccountsByGroup](#cosmos.group.v1beta1.QueryGroupAccountsByGroup)
    - [QueryGroupAccountsByGroupResponse](#cosmos.group.v1beta1.QueryGroupAccountsByGroupResponse)
    - [QueryGroupInfo](#cosmos.group.v1beta1.QueryGroupInfo)
    - [QueryGroupInfoResponse](#cosmos.group.v1beta1.QueryGroupInfoResponse)
    - [QueryGroupMembers](#cosmos.group.v1beta1.QueryGroupMembers)
    - [QueryGroupMembersResponse](#cosmos.group.v1beta1.QueryGroupMembersResponse)
    - [QueryGroupsByAdmin](#cosmos.group.v1beta1.QueryGroupsByAdmin)
    - [QueryGroupsByAdminResponse](#cosmos.group.v1beta1.QueryGroupsByAdminResponse)
    - [QueryProposal](#cosmos.group.v1beta1.QueryProposal)
    - [QueryProposalResponse](#cosmos.group.v1beta1.QueryProposalResponse)
    - [QueryProposalsByGroupAccount](#cosmos.group.v1beta1.QueryProposalsByGroupAccount)
    - [QueryProposalsByGroupAccountResponse](#cosmos.group.v1beta1.QueryProposalsByGroupAccountResponse)
    - [QueryVoteByProposalVoter](#cosmos.group.v1beta1.QueryVoteByProposalVoter)
    - [QueryVoteByProposalVoterResponse](#cosmos.group.v1beta1.QueryVoteByProposalVoterResponse)
    - [QueryVotesByProposal](#cosmos.group.v1beta1.QueryVotesByProposal)
    - [QueryVotesByProposalResponse](#cosmos.group.v1beta1.QueryVotesByProposalResponse)
    - [QueryVotesByVoter](#cosmos.group.v1beta1.QueryVotesByVoter)
    - [QueryVotesByVoterResponse](#cosmos.group.v1beta1.QueryVotesByVoterResponse)
  
    - [Query](#cosmos.group.v1beta1.Query)
  
- [cosmos/group/v1beta1/testdata_tx.proto](#cosmos/group/v1beta1/testdata_tx.proto)
    - [MsgAuthenticated](#cosmos.group.v1beta1.MsgAuthenticated)
  
- [cosmos/group/v1beta1/tx.proto](#cosmos/group/v1beta1/tx.proto)
    - [MsgCreateGroup](#cosmos.group.v1beta1.MsgCreateGroup)
    - [MsgCreateGroupAccount](#cosmos.group.v1beta1.MsgCreateGroupAccount)
    - [MsgCreateGroupAccountResponse](#cosmos.group.v1beta1.MsgCreateGroupAccountResponse)
    - [MsgCreateGroupResponse](#cosmos.group.v1beta1.MsgCreateGroupResponse)
    - [MsgCreateProposal](#cosmos.group.v1beta1.MsgCreateProposal)
    - [MsgCreateProposalResponse](#cosmos.group.v1beta1.MsgCreateProposalResponse)
    - [MsgExec](#cosmos.group.v1beta1.MsgExec)
    - [MsgExecResponse](#cosmos.group.v1beta1.MsgExecResponse)
    - [MsgUpdateGroupAccountAdmin](#cosmos.group.v1beta1.MsgUpdateGroupAccountAdmin)
    - [MsgUpdateGroupAccountAdminResponse](#cosmos.group.v1beta1.MsgUpdateGroupAccountAdminResponse)
    - [MsgUpdateGroupAccountDecisionPolicy](#cosmos.group.v1beta1.MsgUpdateGroupAccountDecisionPolicy)
    - [MsgUpdateGroupAccountDecisionPolicyResponse](#cosmos.group.v1beta1.MsgUpdateGroupAccountDecisionPolicyResponse)
    - [MsgUpdateGroupAccountMetadata](#cosmos.group.v1beta1.MsgUpdateGroupAccountMetadata)
    - [MsgUpdateGroupAccountMetadataResponse](#cosmos.group.v1beta1.MsgUpdateGroupAccountMetadataResponse)
    - [MsgUpdateGroupAdmin](#cosmos.group.v1beta1.MsgUpdateGroupAdmin)
    - [MsgUpdateGroupAdminResponse](#cosmos.group.v1beta1.MsgUpdateGroupAdminResponse)
    - [MsgUpdateGroupMembers](#cosmos.group.v1beta1.MsgUpdateGroupMembers)
    - [MsgUpdateGroupMembersResponse](#cosmos.group.v1beta1.MsgUpdateGroupMembersResponse)
    - [MsgUpdateGroupMetadata](#cosmos.group.v1beta1.MsgUpdateGroupMetadata)
    - [MsgUpdateGroupMetadataResponse](#cosmos.group.v1beta1.MsgUpdateGroupMetadataResponse)
    - [MsgVote](#cosmos.group.v1beta1.MsgVote)
    - [MsgVoteResponse](#cosmos.group.v1beta1.MsgVoteResponse)
  
    - [Exec](#cosmos.group.v1beta1.Exec)
  
    - [Msg](#cosmos.group.v1beta1.Msg)
  
- [cosmos/mint/v1beta1/mint.proto](#cosmos/mint/v1beta1/mint.proto)
    - [Minter](#cosmos.mint.v1beta1.Minter)
    - [Params](#cosmos.mint.v1beta1.Params)
  
- [cosmos/mint/v1beta1/genesis.proto](#cosmos/mint/v1beta1/genesis.proto)
    - [GenesisState](#cosmos.mint.v1beta1.GenesisState)
  
- [cosmos/mint/v1beta1/query.proto](#cosmos/mint/v1beta1/query.proto)
    - [QueryAnnualProvisionsRequest](#cosmos.mint.v1beta1.QueryAnnualProvisionsRequest)
    - [QueryAnnualProvisionsResponse](#cosmos.mint.v1beta1.QueryAnnualProvisionsResponse)
    - [QueryInflationRequest](#cosmos.mint.v1beta1.QueryInflationRequest)
    - [QueryInflationResponse](#cosmos.mint.v1beta1.QueryInflationResponse)
    - [QueryParamsRequest](#cosmos.mint.v1beta1.QueryParamsRequest)
    - [QueryParamsResponse](#cosmos.mint.v1beta1.QueryParamsResponse)
  
    - [Query](#cosmos.mint.v1beta1.Query)
  
- [cosmos/nft/v1beta1/event.proto](#cosmos/nft/v1beta1/event.proto)
    - [EventBurn](#cosmos.nft.v1beta1.EventBurn)
    - [EventMint](#cosmos.nft.v1beta1.EventMint)
    - [EventSend](#cosmos.nft.v1beta1.EventSend)
  
- [cosmos/nft/v1beta1/nft.proto](#cosmos/nft/v1beta1/nft.proto)
    - [Class](#cosmos.nft.v1beta1.Class)
    - [NFT](#cosmos.nft.v1beta1.NFT)
  
- [cosmos/nft/v1beta1/genesis.proto](#cosmos/nft/v1beta1/genesis.proto)
    - [Entry](#cosmos.nft.v1beta1.Entry)
    - [GenesisState](#cosmos.nft.v1beta1.GenesisState)
  
- [cosmos/nft/v1beta1/query.proto](#cosmos/nft/v1beta1/query.proto)
    - [QueryBalanceRequest](#cosmos.nft.v1beta1.QueryBalanceRequest)
    - [QueryBalanceResponse](#cosmos.nft.v1beta1.QueryBalanceResponse)
    - [QueryClassRequest](#cosmos.nft.v1beta1.QueryClassRequest)
    - [QueryClassResponse](#cosmos.nft.v1beta1.QueryClassResponse)
    - [QueryClassesRequest](#cosmos.nft.v1beta1.QueryClassesRequest)
    - [QueryClassesResponse](#cosmos.nft.v1beta1.QueryClassesResponse)
    - [QueryNFTRequest](#cosmos.nft.v1beta1.QueryNFTRequest)
    - [QueryNFTResponse](#cosmos.nft.v1beta1.QueryNFTResponse)
    - [QueryNFTsOfClassRequest](#cosmos.nft.v1beta1.QueryNFTsOfClassRequest)
    - [QueryNFTsOfClassResponse](#cosmos.nft.v1beta1.QueryNFTsOfClassResponse)
    - [QueryOwnerRequest](#cosmos.nft.v1beta1.QueryOwnerRequest)
    - [QueryOwnerResponse](#cosmos.nft.v1beta1.QueryOwnerResponse)
    - [QuerySupplyRequest](#cosmos.nft.v1beta1.QuerySupplyRequest)
    - [QuerySupplyResponse](#cosmos.nft.v1beta1.QuerySupplyResponse)
  
    - [Query](#cosmos.nft.v1beta1.Query)
  
- [cosmos/nft/v1beta1/tx.proto](#cosmos/nft/v1beta1/tx.proto)
    - [MsgSend](#cosmos.nft.v1beta1.MsgSend)
    - [MsgSendResponse](#cosmos.nft.v1beta1.MsgSendResponse)
  
    - [Msg](#cosmos.nft.v1beta1.Msg)
  
- [cosmos/params/v1beta1/params.proto](#cosmos/params/v1beta1/params.proto)
    - [ParamChange](#cosmos.params.v1beta1.ParamChange)
    - [ParameterChangeProposal](#cosmos.params.v1beta1.ParameterChangeProposal)
  
- [cosmos/params/v1beta1/query.proto](#cosmos/params/v1beta1/query.proto)
    - [QueryParamsRequest](#cosmos.params.v1beta1.QueryParamsRequest)
    - [QueryParamsResponse](#cosmos.params.v1beta1.QueryParamsResponse)
    - [QuerySubspacesRequest](#cosmos.params.v1beta1.QuerySubspacesRequest)
    - [QuerySubspacesResponse](#cosmos.params.v1beta1.QuerySubspacesResponse)
    - [Subspace](#cosmos.params.v1beta1.Subspace)
  
    - [Query](#cosmos.params.v1beta1.Query)
  
- [cosmos/slashing/v1beta1/slashing.proto](#cosmos/slashing/v1beta1/slashing.proto)
    - [Params](#cosmos.slashing.v1beta1.Params)
    - [ValidatorSigningInfo](#cosmos.slashing.v1beta1.ValidatorSigningInfo)
  
- [cosmos/slashing/v1beta1/genesis.proto](#cosmos/slashing/v1beta1/genesis.proto)
    - [GenesisState](#cosmos.slashing.v1beta1.GenesisState)
    - [MissedBlock](#cosmos.slashing.v1beta1.MissedBlock)
    - [SigningInfo](#cosmos.slashing.v1beta1.SigningInfo)
    - [ValidatorMissedBlocks](#cosmos.slashing.v1beta1.ValidatorMissedBlocks)
  
- [cosmos/slashing/v1beta1/query.proto](#cosmos/slashing/v1beta1/query.proto)
    - [QueryParamsRequest](#cosmos.slashing.v1beta1.QueryParamsRequest)
    - [QueryParamsResponse](#cosmos.slashing.v1beta1.QueryParamsResponse)
    - [QuerySigningInfoRequest](#cosmos.slashing.v1beta1.QuerySigningInfoRequest)
    - [QuerySigningInfoResponse](#cosmos.slashing.v1beta1.QuerySigningInfoResponse)
    - [QuerySigningInfosRequest](#cosmos.slashing.v1beta1.QuerySigningInfosRequest)
    - [QuerySigningInfosResponse](#cosmos.slashing.v1beta1.QuerySigningInfosResponse)
  
    - [Query](#cosmos.slashing.v1beta1.Query)
  
- [cosmos/slashing/v1beta1/tx.proto](#cosmos/slashing/v1beta1/tx.proto)
    - [MsgUnjail](#cosmos.slashing.v1beta1.MsgUnjail)
    - [MsgUnjailResponse](#cosmos.slashing.v1beta1.MsgUnjailResponse)
  
    - [Msg](#cosmos.slashing.v1beta1.Msg)
  
- [cosmos/staking/v1beta1/authz.proto](#cosmos/staking/v1beta1/authz.proto)
    - [StakeAuthorization](#cosmos.staking.v1beta1.StakeAuthorization)
    - [StakeAuthorization.Validators](#cosmos.staking.v1beta1.StakeAuthorization.Validators)
  
    - [AuthorizationType](#cosmos.staking.v1beta1.AuthorizationType)
  
- [cosmos/staking/v1beta1/staking.proto](#cosmos/staking/v1beta1/staking.proto)
    - [Commission](#cosmos.staking.v1beta1.Commission)
    - [CommissionRates](#cosmos.staking.v1beta1.CommissionRates)
    - [DVPair](#cosmos.staking.v1beta1.DVPair)
    - [DVPairs](#cosmos.staking.v1beta1.DVPairs)
    - [DVVTriplet](#cosmos.staking.v1beta1.DVVTriplet)
    - [DVVTriplets](#cosmos.staking.v1beta1.DVVTriplets)
    - [Delegation](#cosmos.staking.v1beta1.Delegation)
    - [DelegationResponse](#cosmos.staking.v1beta1.DelegationResponse)
    - [Description](#cosmos.staking.v1beta1.Description)
    - [HistoricalInfo](#cosmos.staking.v1beta1.HistoricalInfo)
    - [Params](#cosmos.staking.v1beta1.Params)
    - [Pool](#cosmos.staking.v1beta1.Pool)
    - [Redelegation](#cosmos.staking.v1beta1.Redelegation)
    - [RedelegationEntry](#cosmos.staking.v1beta1.RedelegationEntry)
    - [RedelegationEntryResponse](#cosmos.staking.v1beta1.RedelegationEntryResponse)
    - [RedelegationResponse](#cosmos.staking.v1beta1.RedelegationResponse)
    - [UnbondingDelegation](#cosmos.staking.v1beta1.UnbondingDelegation)
    - [UnbondingDelegationEntry](#cosmos.staking.v1beta1.UnbondingDelegationEntry)
    - [ValAddresses](#cosmos.staking.v1beta1.ValAddresses)
    - [Validator](#cosmos.staking.v1beta1.Validator)
  
    - [BondStatus](#cosmos.staking.v1beta1.BondStatus)
  
- [cosmos/staking/v1beta1/genesis.proto](#cosmos/staking/v1beta1/genesis.proto)
    - [GenesisState](#cosmos.staking.v1beta1.GenesisState)
    - [LastValidatorPower](#cosmos.staking.v1beta1.LastValidatorPower)
  
- [cosmos/staking/v1beta1/query.proto](#cosmos/staking/v1beta1/query.proto)
    - [QueryDelegationRequest](#cosmos.staking.v1beta1.QueryDelegationRequest)
    - [QueryDelegationResponse](#cosmos.staking.v1beta1.QueryDelegationResponse)
    - [QueryDelegatorDelegationsRequest](#cosmos.staking.v1beta1.QueryDelegatorDelegationsRequest)
    - [QueryDelegatorDelegationsResponse](#cosmos.staking.v1beta1.QueryDelegatorDelegationsResponse)
    - [QueryDelegatorUnbondingDelegationsRequest](#cosmos.staking.v1beta1.QueryDelegatorUnbondingDelegationsRequest)
    - [QueryDelegatorUnbondingDelegationsResponse](#cosmos.staking.v1beta1.QueryDelegatorUnbondingDelegationsResponse)
    - [QueryDelegatorValidatorRequest](#cosmos.staking.v1beta1.QueryDelegatorValidatorRequest)
    - [QueryDelegatorValidatorResponse](#cosmos.staking.v1beta1.QueryDelegatorValidatorResponse)
    - [QueryDelegatorValidatorsRequest](#cosmos.staking.v1beta1.QueryDelegatorValidatorsRequest)
    - [QueryDelegatorValidatorsResponse](#cosmos.staking.v1beta1.QueryDelegatorValidatorsResponse)
    - [QueryHistoricalInfoRequest](#cosmos.staking.v1beta1.QueryHistoricalInfoRequest)
    - [QueryHistoricalInfoResponse](#cosmos.staking.v1beta1.QueryHistoricalInfoResponse)
    - [QueryParamsRequest](#cosmos.staking.v1beta1.QueryParamsRequest)
    - [QueryParamsResponse](#cosmos.staking.v1beta1.QueryParamsResponse)
    - [QueryPoolRequest](#cosmos.staking.v1beta1.QueryPoolRequest)
    - [QueryPoolResponse](#cosmos.staking.v1beta1.QueryPoolResponse)
    - [QueryRedelegationsRequest](#cosmos.staking.v1beta1.QueryRedelegationsRequest)
    - [QueryRedelegationsResponse](#cosmos.staking.v1beta1.QueryRedelegationsResponse)
    - [QueryUnbondingDelegationRequest](#cosmos.staking.v1beta1.QueryUnbondingDelegationRequest)
    - [QueryUnbondingDelegationResponse](#cosmos.staking.v1beta1.QueryUnbondingDelegationResponse)
    - [QueryValidatorDelegationsRequest](#cosmos.staking.v1beta1.QueryValidatorDelegationsRequest)
    - [QueryValidatorDelegationsResponse](#cosmos.staking.v1beta1.QueryValidatorDelegationsResponse)
    - [QueryValidatorRequest](#cosmos.staking.v1beta1.QueryValidatorRequest)
    - [QueryValidatorResponse](#cosmos.staking.v1beta1.QueryValidatorResponse)
    - [QueryValidatorUnbondingDelegationsRequest](#cosmos.staking.v1beta1.QueryValidatorUnbondingDelegationsRequest)
    - [QueryValidatorUnbondingDelegationsResponse](#cosmos.staking.v1beta1.QueryValidatorUnbondingDelegationsResponse)
    - [QueryValidatorsRequest](#cosmos.staking.v1beta1.QueryValidatorsRequest)
    - [QueryValidatorsResponse](#cosmos.staking.v1beta1.QueryValidatorsResponse)
  
    - [Query](#cosmos.staking.v1beta1.Query)
  
- [cosmos/staking/v1beta1/tx.proto](#cosmos/staking/v1beta1/tx.proto)
    - [MsgBeginRedelegate](#cosmos.staking.v1beta1.MsgBeginRedelegate)
    - [MsgBeginRedelegateResponse](#cosmos.staking.v1beta1.MsgBeginRedelegateResponse)
    - [MsgCreateValidator](#cosmos.staking.v1beta1.MsgCreateValidator)
    - [MsgCreateValidatorResponse](#cosmos.staking.v1beta1.MsgCreateValidatorResponse)
    - [MsgDelegate](#cosmos.staking.v1beta1.MsgDelegate)
    - [MsgDelegateResponse](#cosmos.staking.v1beta1.MsgDelegateResponse)
    - [MsgEditValidator](#cosmos.staking.v1beta1.MsgEditValidator)
    - [MsgEditValidatorResponse](#cosmos.staking.v1beta1.MsgEditValidatorResponse)
    - [MsgUndelegate](#cosmos.staking.v1beta1.MsgUndelegate)
    - [MsgUndelegateResponse](#cosmos.staking.v1beta1.MsgUndelegateResponse)
  
    - [Msg](#cosmos.staking.v1beta1.Msg)
  
- [cosmos/tx/signing/v1beta1/signing.proto](#cosmos/tx/signing/v1beta1/signing.proto)
    - [SignatureDescriptor](#cosmos.tx.signing.v1beta1.SignatureDescriptor)
    - [SignatureDescriptor.Data](#cosmos.tx.signing.v1beta1.SignatureDescriptor.Data)
    - [SignatureDescriptor.Data.Multi](#cosmos.tx.signing.v1beta1.SignatureDescriptor.Data.Multi)
    - [SignatureDescriptor.Data.Single](#cosmos.tx.signing.v1beta1.SignatureDescriptor.Data.Single)
    - [SignatureDescriptors](#cosmos.tx.signing.v1beta1.SignatureDescriptors)
  
    - [SignMode](#cosmos.tx.signing.v1beta1.SignMode)
  
- [cosmos/tx/v1beta1/tx.proto](#cosmos/tx/v1beta1/tx.proto)
    - [AuthInfo](#cosmos.tx.v1beta1.AuthInfo)
    - [AuxSignerData](#cosmos.tx.v1beta1.AuxSignerData)
    - [Fee](#cosmos.tx.v1beta1.Fee)
    - [ModeInfo](#cosmos.tx.v1beta1.ModeInfo)
    - [ModeInfo.Multi](#cosmos.tx.v1beta1.ModeInfo.Multi)
    - [ModeInfo.Single](#cosmos.tx.v1beta1.ModeInfo.Single)
    - [SignDoc](#cosmos.tx.v1beta1.SignDoc)
    - [SignDocDirectAux](#cosmos.tx.v1beta1.SignDocDirectAux)
    - [SignerInfo](#cosmos.tx.v1beta1.SignerInfo)
    - [Tip](#cosmos.tx.v1beta1.Tip)
    - [Tx](#cosmos.tx.v1beta1.Tx)
    - [TxBody](#cosmos.tx.v1beta1.TxBody)
    - [TxRaw](#cosmos.tx.v1beta1.TxRaw)
  
- [cosmos/tx/v1beta1/service.proto](#cosmos/tx/v1beta1/service.proto)
    - [BroadcastTxRequest](#cosmos.tx.v1beta1.BroadcastTxRequest)
    - [BroadcastTxResponse](#cosmos.tx.v1beta1.BroadcastTxResponse)
    - [GetTxRequest](#cosmos.tx.v1beta1.GetTxRequest)
    - [GetTxResponse](#cosmos.tx.v1beta1.GetTxResponse)
    - [GetTxsEventRequest](#cosmos.tx.v1beta1.GetTxsEventRequest)
    - [GetTxsEventResponse](#cosmos.tx.v1beta1.GetTxsEventResponse)
    - [SimulateRequest](#cosmos.tx.v1beta1.SimulateRequest)
    - [SimulateResponse](#cosmos.tx.v1beta1.SimulateResponse)
  
    - [BroadcastMode](#cosmos.tx.v1beta1.BroadcastMode)
    - [OrderBy](#cosmos.tx.v1beta1.OrderBy)
  
    - [Service](#cosmos.tx.v1beta1.Service)
  
- [cosmos/upgrade/v1beta1/upgrade.proto](#cosmos/upgrade/v1beta1/upgrade.proto)
    - [CancelSoftwareUpgradeProposal](#cosmos.upgrade.v1beta1.CancelSoftwareUpgradeProposal)
    - [ModuleVersion](#cosmos.upgrade.v1beta1.ModuleVersion)
    - [Plan](#cosmos.upgrade.v1beta1.Plan)
    - [SoftwareUpgradeProposal](#cosmos.upgrade.v1beta1.SoftwareUpgradeProposal)
  
- [cosmos/upgrade/v1beta1/query.proto](#cosmos/upgrade/v1beta1/query.proto)
    - [QueryAppliedPlanRequest](#cosmos.upgrade.v1beta1.QueryAppliedPlanRequest)
    - [QueryAppliedPlanResponse](#cosmos.upgrade.v1beta1.QueryAppliedPlanResponse)
    - [QueryCurrentPlanRequest](#cosmos.upgrade.v1beta1.QueryCurrentPlanRequest)
    - [QueryCurrentPlanResponse](#cosmos.upgrade.v1beta1.QueryCurrentPlanResponse)
    - [QueryModuleVersionsRequest](#cosmos.upgrade.v1beta1.QueryModuleVersionsRequest)
    - [QueryModuleVersionsResponse](#cosmos.upgrade.v1beta1.QueryModuleVersionsResponse)
    - [QueryUpgradedConsensusStateRequest](#cosmos.upgrade.v1beta1.QueryUpgradedConsensusStateRequest)
    - [QueryUpgradedConsensusStateResponse](#cosmos.upgrade.v1beta1.QueryUpgradedConsensusStateResponse)
  
    - [Query](#cosmos.upgrade.v1beta1.Query)
  
- [cosmos/vesting/v1beta1/vesting.proto](#cosmos/vesting/v1beta1/vesting.proto)
    - [BaseVestingAccount](#cosmos.vesting.v1beta1.BaseVestingAccount)
    - [ContinuousVestingAccount](#cosmos.vesting.v1beta1.ContinuousVestingAccount)
    - [DelayedVestingAccount](#cosmos.vesting.v1beta1.DelayedVestingAccount)
    - [Period](#cosmos.vesting.v1beta1.Period)
    - [PeriodicVestingAccount](#cosmos.vesting.v1beta1.PeriodicVestingAccount)
    - [PermanentLockedAccount](#cosmos.vesting.v1beta1.PermanentLockedAccount)
  
- [cosmos/vesting/v1beta1/tx.proto](#cosmos/vesting/v1beta1/tx.proto)
    - [MsgCreatePeriodicVestingAccount](#cosmos.vesting.v1beta1.MsgCreatePeriodicVestingAccount)
    - [MsgCreatePeriodicVestingAccountResponse](#cosmos.vesting.v1beta1.MsgCreatePeriodicVestingAccountResponse)
    - [MsgCreateVestingAccount](#cosmos.vesting.v1beta1.MsgCreateVestingAccount)
    - [MsgCreateVestingAccountResponse](#cosmos.vesting.v1beta1.MsgCreateVestingAccountResponse)
  
    - [Msg](#cosmos.vesting.v1beta1.Msg)
  
- [Scalar Value Types](#scalar-value-types)



<a name="cosmos/auth/v1beta1/auth.proto"></a>
<p align="right"><a href="#top">Top</a></p>

## cosmos/auth/v1beta1/auth.proto



<a name="cosmos.auth.v1beta1.BaseAccount"></a>

### BaseAccount
BaseAccount defines a base account type. It contains all the necessary fields
for basic account functionality. Any custom account type should extend this
type for additional functionality (e.g. vesting).


| Field | Type | Label | Description |
| ----- | ---- | ----- | ----------- |
| `address` | [string](#string) |  |  |
| `pub_key` | [google.protobuf.Any](#google.protobuf.Any) |  |  |
| `account_number` | [uint64](#uint64) |  |  |
| `sequence` | [uint64](#uint64) |  |  |






<a name="cosmos.auth.v1beta1.ModuleAccount"></a>

### ModuleAccount
ModuleAccount defines an account for modules that holds coins on a pool.


| Field | Type | Label | Description |
| ----- | ---- | ----- | ----------- |
| `base_account` | [BaseAccount](#cosmos.auth.v1beta1.BaseAccount) |  |  |
| `name` | [string](#string) |  |  |
| `permissions` | [string](#string) | repeated |  |






<a name="cosmos.auth.v1beta1.Params"></a>

### Params
Params defines the parameters for the auth module.


| Field | Type | Label | Description |
| ----- | ---- | ----- | ----------- |
| `max_memo_characters` | [uint64](#uint64) |  |  |
| `tx_sig_limit` | [uint64](#uint64) |  |  |
| `tx_size_cost_per_byte` | [uint64](#uint64) |  |  |
| `sig_verify_cost_ed25519` | [uint64](#uint64) |  |  |
| `sig_verify_cost_secp256k1` | [uint64](#uint64) |  |  |





 <!-- end messages -->

 <!-- end enums -->

 <!-- end HasExtensions -->

 <!-- end services -->



<a name="cosmos/auth/v1beta1/genesis.proto"></a>
<p align="right"><a href="#top">Top</a></p>

## cosmos/auth/v1beta1/genesis.proto



<a name="cosmos.auth.v1beta1.GenesisState"></a>

### GenesisState
GenesisState defines the auth module's genesis state.


| Field | Type | Label | Description |
| ----- | ---- | ----- | ----------- |
| `params` | [Params](#cosmos.auth.v1beta1.Params) |  | params defines all the paramaters of the module. |
| `accounts` | [google.protobuf.Any](#google.protobuf.Any) | repeated | accounts are the accounts present at genesis. |





 <!-- end messages -->

 <!-- end enums -->

 <!-- end HasExtensions -->

 <!-- end services -->



<a name="cosmos/base/query/v1beta1/pagination.proto"></a>
<p align="right"><a href="#top">Top</a></p>

## cosmos/base/query/v1beta1/pagination.proto



<a name="cosmos.base.query.v1beta1.PageRequest"></a>

### PageRequest
PageRequest is to be embedded in gRPC request messages for efficient
pagination. Ex:

 message SomeRequest {
         Foo some_parameter = 1;
         PageRequest pagination = 2;
 }


| Field | Type | Label | Description |
| ----- | ---- | ----- | ----------- |
| `key` | [bytes](#bytes) |  | key is a value returned in PageResponse.next_key to begin querying the next page most efficiently. Only one of offset or key should be set. |
| `offset` | [uint64](#uint64) |  | offset is a numeric offset that can be used when key is unavailable. It is less efficient than using key. Only one of offset or key should be set. |
| `limit` | [uint64](#uint64) |  | limit is the total number of results to be returned in the result page. If left empty it will default to a value to be set by each app. |
| `count_total` | [bool](#bool) |  | count_total is set to true to indicate that the result set should include a count of the total number of items available for pagination in UIs. count_total is only respected when offset is used. It is ignored when key is set. |
| `reverse` | [bool](#bool) |  | reverse is set to true if results are to be returned in the descending order.

Since: cosmos-sdk 0.43 |






<a name="cosmos.base.query.v1beta1.PageResponse"></a>

### PageResponse
PageResponse is to be embedded in gRPC response messages where the
corresponding request message has used PageRequest.

 message SomeResponse {
         repeated Bar results = 1;
         PageResponse page = 2;
 }


| Field | Type | Label | Description |
| ----- | ---- | ----- | ----------- |
| `next_key` | [bytes](#bytes) |  | next_key is the key to be passed to PageRequest.key to query the next page most efficiently |
| `total` | [uint64](#uint64) |  | total is total number of results available if PageRequest.count_total was set, its value is undefined otherwise |





 <!-- end messages -->

 <!-- end enums -->

 <!-- end HasExtensions -->

 <!-- end services -->



<a name="cosmos/auth/v1beta1/query.proto"></a>
<p align="right"><a href="#top">Top</a></p>

## cosmos/auth/v1beta1/query.proto



<a name="cosmos.auth.v1beta1.AddressBytesToStringRequest"></a>

### AddressBytesToStringRequest
AddressBytesToStringRequest is the request type for AddressString rpc method


| Field | Type | Label | Description |
| ----- | ---- | ----- | ----------- |
| `address_bytes` | [bytes](#bytes) |  |  |






<a name="cosmos.auth.v1beta1.AddressBytesToStringResponse"></a>

### AddressBytesToStringResponse
AddressBytesToStringResponse is the response type for AddressString rpc method


| Field | Type | Label | Description |
| ----- | ---- | ----- | ----------- |
| `address_string` | [string](#string) |  |  |






<a name="cosmos.auth.v1beta1.AddressStringToBytesRequest"></a>

### AddressStringToBytesRequest
AddressStringToBytesRequest is the request type for AccountBytes rpc method


| Field | Type | Label | Description |
| ----- | ---- | ----- | ----------- |
| `address_string` | [string](#string) |  |  |






<a name="cosmos.auth.v1beta1.AddressStringToBytesResponse"></a>

### AddressStringToBytesResponse
AddressStringToBytesResponse is the response type for AddressBytes rpc method


| Field | Type | Label | Description |
| ----- | ---- | ----- | ----------- |
| `address_bytes` | [bytes](#bytes) |  |  |






<a name="cosmos.auth.v1beta1.Bech32PrefixRequest"></a>

### Bech32PrefixRequest
Bech32PrefixRequest is the request type for Bech32Prefix rpc method






<a name="cosmos.auth.v1beta1.Bech32PrefixResponse"></a>

### Bech32PrefixResponse
Bech32PrefixResponse is the response type for Bech32Prefix rpc method


| Field | Type | Label | Description |
| ----- | ---- | ----- | ----------- |
| `bech32_prefix` | [string](#string) |  |  |






<a name="cosmos.auth.v1beta1.QueryAccountRequest"></a>

### QueryAccountRequest
QueryAccountRequest is the request type for the Query/Account RPC method.


| Field | Type | Label | Description |
| ----- | ---- | ----- | ----------- |
| `address` | [string](#string) |  | address defines the address to query for. |






<a name="cosmos.auth.v1beta1.QueryAccountResponse"></a>

### QueryAccountResponse
QueryAccountResponse is the response type for the Query/Account RPC method.


| Field | Type | Label | Description |
| ----- | ---- | ----- | ----------- |
| `account` | [google.protobuf.Any](#google.protobuf.Any) |  | account defines the account of the corresponding address. |






<a name="cosmos.auth.v1beta1.QueryAccountsRequest"></a>

### QueryAccountsRequest
QueryAccountsRequest is the request type for the Query/Accounts RPC method.

Since: cosmos-sdk 0.43


| Field | Type | Label | Description |
| ----- | ---- | ----- | ----------- |
| `pagination` | [cosmos.base.query.v1beta1.PageRequest](#cosmos.base.query.v1beta1.PageRequest) |  | pagination defines an optional pagination for the request. |






<a name="cosmos.auth.v1beta1.QueryAccountsResponse"></a>

### QueryAccountsResponse
QueryAccountsResponse is the response type for the Query/Accounts RPC method.

Since: cosmos-sdk 0.43


| Field | Type | Label | Description |
| ----- | ---- | ----- | ----------- |
| `accounts` | [google.protobuf.Any](#google.protobuf.Any) | repeated | accounts are the existing accounts |
| `pagination` | [cosmos.base.query.v1beta1.PageResponse](#cosmos.base.query.v1beta1.PageResponse) |  | pagination defines the pagination in the response. |






<a name="cosmos.auth.v1beta1.QueryModuleAccountsRequest"></a>

### QueryModuleAccountsRequest
QueryModuleAccountsRequest is the request type for the Query/ModuleAccounts RPC method.






<a name="cosmos.auth.v1beta1.QueryModuleAccountsResponse"></a>

### QueryModuleAccountsResponse
QueryModuleAccountsResponse is the response type for the Query/ModuleAccounts RPC method.


| Field | Type | Label | Description |
| ----- | ---- | ----- | ----------- |
| `accounts` | [google.protobuf.Any](#google.protobuf.Any) | repeated |  |






<a name="cosmos.auth.v1beta1.QueryParamsRequest"></a>

### QueryParamsRequest
QueryParamsRequest is the request type for the Query/Params RPC method.






<a name="cosmos.auth.v1beta1.QueryParamsResponse"></a>

### QueryParamsResponse
QueryParamsResponse is the response type for the Query/Params RPC method.


| Field | Type | Label | Description |
| ----- | ---- | ----- | ----------- |
| `params` | [Params](#cosmos.auth.v1beta1.Params) |  | params defines the parameters of the module. |





 <!-- end messages -->

 <!-- end enums -->

 <!-- end HasExtensions -->


<a name="cosmos.auth.v1beta1.Query"></a>

### Query
Query defines the gRPC querier service.

| Method Name | Request Type | Response Type | Description | HTTP Verb | Endpoint |
| ----------- | ------------ | ------------- | ------------| ------- | -------- |
| `Accounts` | [QueryAccountsRequest](#cosmos.auth.v1beta1.QueryAccountsRequest) | [QueryAccountsResponse](#cosmos.auth.v1beta1.QueryAccountsResponse) | Accounts returns all the existing accounts

Since: cosmos-sdk 0.43 | GET|/cosmos/auth/v1beta1/accounts|
| `Account` | [QueryAccountRequest](#cosmos.auth.v1beta1.QueryAccountRequest) | [QueryAccountResponse](#cosmos.auth.v1beta1.QueryAccountResponse) | Account returns account details based on address. | GET|/cosmos/auth/v1beta1/accounts/{address}|
| `Params` | [QueryParamsRequest](#cosmos.auth.v1beta1.QueryParamsRequest) | [QueryParamsResponse](#cosmos.auth.v1beta1.QueryParamsResponse) | Params queries all parameters. | GET|/cosmos/auth/v1beta1/params|
| `ModuleAccounts` | [QueryModuleAccountsRequest](#cosmos.auth.v1beta1.QueryModuleAccountsRequest) | [QueryModuleAccountsResponse](#cosmos.auth.v1beta1.QueryModuleAccountsResponse) | ModuleAccounts returns all the existing module accounts. | GET|/cosmos/auth/v1beta1/module_accounts|
| `Bech32Prefix` | [Bech32PrefixRequest](#cosmos.auth.v1beta1.Bech32PrefixRequest) | [Bech32PrefixResponse](#cosmos.auth.v1beta1.Bech32PrefixResponse) | Bech32 queries bech32Prefix | GET|/cosmos/auth/v1beta1/bech32|
| `AddressBytesToString` | [AddressBytesToStringRequest](#cosmos.auth.v1beta1.AddressBytesToStringRequest) | [AddressBytesToStringResponse](#cosmos.auth.v1beta1.AddressBytesToStringResponse) | AddressBytesToString converts Account Address bytes to string | GET|/cosmos/auth/v1beta1/bech32/{address_bytes}|
| `AddressStringToBytes` | [AddressStringToBytesRequest](#cosmos.auth.v1beta1.AddressStringToBytesRequest) | [AddressStringToBytesResponse](#cosmos.auth.v1beta1.AddressStringToBytesResponse) | AddressStringToBytes converts Address string to bytes | GET|/cosmos/auth/v1beta1/bech32/{address_string}|

 <!-- end services -->



<a name="cosmos/authz/v1beta1/authz.proto"></a>
<p align="right"><a href="#top">Top</a></p>

## cosmos/authz/v1beta1/authz.proto
Since: cosmos-sdk 0.43


<a name="cosmos.authz.v1beta1.GenericAuthorization"></a>

### GenericAuthorization
GenericAuthorization gives the grantee unrestricted permissions to execute
the provided method on behalf of the granter's account.


| Field | Type | Label | Description |
| ----- | ---- | ----- | ----------- |
| `msg` | [string](#string) |  | Msg, identified by it's type URL, to grant unrestricted permissions to execute |






<a name="cosmos.authz.v1beta1.Grant"></a>

### Grant
Grant gives permissions to execute
the provide method with expiration time.


| Field | Type | Label | Description |
| ----- | ---- | ----- | ----------- |
| `authorization` | [google.protobuf.Any](#google.protobuf.Any) |  |  |
| `expiration` | [google.protobuf.Timestamp](#google.protobuf.Timestamp) |  |  |





 <!-- end messages -->

 <!-- end enums -->

 <!-- end HasExtensions -->

 <!-- end services -->



<a name="cosmos/authz/v1beta1/event.proto"></a>
<p align="right"><a href="#top">Top</a></p>

## cosmos/authz/v1beta1/event.proto
Since: cosmos-sdk 0.43


<a name="cosmos.authz.v1beta1.EventGrant"></a>

### EventGrant
EventGrant is emitted on Msg/Grant


| Field | Type | Label | Description |
| ----- | ---- | ----- | ----------- |
| `msg_type_url` | [string](#string) |  | Msg type URL for which an autorization is granted |
| `granter` | [string](#string) |  | Granter account address |
| `grantee` | [string](#string) |  | Grantee account address |






<a name="cosmos.authz.v1beta1.EventRevoke"></a>

### EventRevoke
EventRevoke is emitted on Msg/Revoke


| Field | Type | Label | Description |
| ----- | ---- | ----- | ----------- |
| `msg_type_url` | [string](#string) |  | Msg type URL for which an autorization is revoked |
| `granter` | [string](#string) |  | Granter account address |
| `grantee` | [string](#string) |  | Grantee account address |





 <!-- end messages -->

 <!-- end enums -->

 <!-- end HasExtensions -->

 <!-- end services -->



<a name="cosmos/authz/v1beta1/genesis.proto"></a>
<p align="right"><a href="#top">Top</a></p>

## cosmos/authz/v1beta1/genesis.proto
Since: cosmos-sdk 0.43


<a name="cosmos.authz.v1beta1.GenesisState"></a>

### GenesisState
GenesisState defines the authz module's genesis state.


| Field | Type | Label | Description |
| ----- | ---- | ----- | ----------- |
| `authorization` | [GrantAuthorization](#cosmos.authz.v1beta1.GrantAuthorization) | repeated |  |






<a name="cosmos.authz.v1beta1.GrantAuthorization"></a>

### GrantAuthorization
GrantAuthorization defines the GenesisState/GrantAuthorization type.


| Field | Type | Label | Description |
| ----- | ---- | ----- | ----------- |
| `granter` | [string](#string) |  |  |
| `grantee` | [string](#string) |  |  |
| `authorization` | [google.protobuf.Any](#google.protobuf.Any) |  |  |
| `expiration` | [google.protobuf.Timestamp](#google.protobuf.Timestamp) |  |  |





 <!-- end messages -->

 <!-- end enums -->

 <!-- end HasExtensions -->

 <!-- end services -->



<a name="cosmos/authz/v1beta1/query.proto"></a>
<p align="right"><a href="#top">Top</a></p>

## cosmos/authz/v1beta1/query.proto
Since: cosmos-sdk 0.43


<a name="cosmos.authz.v1beta1.QueryGranterGrantsRequest"></a>

### QueryGranterGrantsRequest
QueryGranterGrantsRequest is the request type for the Query/GranterGrants RPC method.


| Field | Type | Label | Description |
| ----- | ---- | ----- | ----------- |
| `granter` | [string](#string) |  |  |
| `pagination` | [cosmos.base.query.v1beta1.PageRequest](#cosmos.base.query.v1beta1.PageRequest) |  | pagination defines an pagination for the request. |






<a name="cosmos.authz.v1beta1.QueryGranterGrantsResponse"></a>

### QueryGranterGrantsResponse
QueryGranterGrantsResponse is the response type for the Query/GranterGrants RPC method.


| Field | Type | Label | Description |
| ----- | ---- | ----- | ----------- |
| `grants` | [Grant](#cosmos.authz.v1beta1.Grant) | repeated | authorizations is a list of grants granted for grantee by granter. |
| `pagination` | [cosmos.base.query.v1beta1.PageResponse](#cosmos.base.query.v1beta1.PageResponse) |  | pagination defines an pagination for the response. |






<a name="cosmos.authz.v1beta1.QueryGrantsRequest"></a>

### QueryGrantsRequest
QueryGrantsRequest is the request type for the Query/Grants RPC method.


| Field | Type | Label | Description |
| ----- | ---- | ----- | ----------- |
| `granter` | [string](#string) |  |  |
| `grantee` | [string](#string) |  |  |
| `msg_type_url` | [string](#string) |  | Optional, msg_type_url, when set, will query only grants matching given msg type. |
| `pagination` | [cosmos.base.query.v1beta1.PageRequest](#cosmos.base.query.v1beta1.PageRequest) |  | pagination defines an pagination for the request. |






<a name="cosmos.authz.v1beta1.QueryGrantsResponse"></a>

### QueryGrantsResponse
QueryGrantsResponse is the response type for the Query/Authorizations RPC method.


| Field | Type | Label | Description |
| ----- | ---- | ----- | ----------- |
| `grants` | [Grant](#cosmos.authz.v1beta1.Grant) | repeated | authorizations is a list of grants granted for grantee by granter. |
| `pagination` | [cosmos.base.query.v1beta1.PageResponse](#cosmos.base.query.v1beta1.PageResponse) |  | pagination defines an pagination for the response. |





 <!-- end messages -->

 <!-- end enums -->

 <!-- end HasExtensions -->


<a name="cosmos.authz.v1beta1.Query"></a>

### Query
Query defines the gRPC querier service.

| Method Name | Request Type | Response Type | Description | HTTP Verb | Endpoint |
| ----------- | ------------ | ------------- | ------------| ------- | -------- |
| `Grants` | [QueryGrantsRequest](#cosmos.authz.v1beta1.QueryGrantsRequest) | [QueryGrantsResponse](#cosmos.authz.v1beta1.QueryGrantsResponse) | Returns list of `Authorization`, granted to the grantee by the granter. | GET|/cosmos/authz/v1beta1/grants|
| `GranterGrants` | [QueryGranterGrantsRequest](#cosmos.authz.v1beta1.QueryGranterGrantsRequest) | [QueryGranterGrantsResponse](#cosmos.authz.v1beta1.QueryGranterGrantsResponse) | GranterGrants returns list of `Authorization`, granted by granter. | GET|/cosmos/authz/v1beta1/grants/{granter}|

 <!-- end services -->



<a name="cosmos/authz/v1beta1/tx.proto"></a>
<p align="right"><a href="#top">Top</a></p>

## cosmos/authz/v1beta1/tx.proto
Since: cosmos-sdk 0.43


<a name="cosmos.authz.v1beta1.MsgExec"></a>

### MsgExec
MsgExec attempts to execute the provided messages using
authorizations granted to the grantee. Each message should have only
one signer corresponding to the granter of the authorization.


| Field | Type | Label | Description |
| ----- | ---- | ----- | ----------- |
| `grantee` | [string](#string) |  |  |
| `msgs` | [google.protobuf.Any](#google.protobuf.Any) | repeated | Authorization Msg requests to execute. Each msg must implement Authorization interface The x/authz will try to find a grant matching (msg.signers[0], grantee, MsgTypeURL(msg)) triple and validate it. |






<a name="cosmos.authz.v1beta1.MsgExecResponse"></a>

### MsgExecResponse
MsgExecResponse defines the Msg/MsgExecResponse response type.


| Field | Type | Label | Description |
| ----- | ---- | ----- | ----------- |
| `results` | [bytes](#bytes) | repeated |  |






<a name="cosmos.authz.v1beta1.MsgGrant"></a>

### MsgGrant
MsgGrant is a request type for Grant method. It declares authorization to the grantee
on behalf of the granter with the provided expiration time.


| Field | Type | Label | Description |
| ----- | ---- | ----- | ----------- |
| `granter` | [string](#string) |  |  |
| `grantee` | [string](#string) |  |  |
| `grant` | [Grant](#cosmos.authz.v1beta1.Grant) |  |  |






<a name="cosmos.authz.v1beta1.MsgGrantResponse"></a>

### MsgGrantResponse
MsgGrantResponse defines the Msg/MsgGrant response type.






<a name="cosmos.authz.v1beta1.MsgRevoke"></a>

### MsgRevoke
MsgRevoke revokes any authorization with the provided sdk.Msg type on the
granter's account with that has been granted to the grantee.


| Field | Type | Label | Description |
| ----- | ---- | ----- | ----------- |
| `granter` | [string](#string) |  |  |
| `grantee` | [string](#string) |  |  |
| `msg_type_url` | [string](#string) |  |  |






<a name="cosmos.authz.v1beta1.MsgRevokeResponse"></a>

### MsgRevokeResponse
MsgRevokeResponse defines the Msg/MsgRevokeResponse response type.





 <!-- end messages -->

 <!-- end enums -->

 <!-- end HasExtensions -->


<a name="cosmos.authz.v1beta1.Msg"></a>

### Msg
Msg defines the authz Msg service.

| Method Name | Request Type | Response Type | Description | HTTP Verb | Endpoint |
| ----------- | ------------ | ------------- | ------------| ------- | -------- |
| `Grant` | [MsgGrant](#cosmos.authz.v1beta1.MsgGrant) | [MsgGrantResponse](#cosmos.authz.v1beta1.MsgGrantResponse) | Grant grants the provided authorization to the grantee on the granter's account with the provided expiration time. If there is already a grant for the given (granter, grantee, Authorization) triple, then the grant will be overwritten. | |
| `Exec` | [MsgExec](#cosmos.authz.v1beta1.MsgExec) | [MsgExecResponse](#cosmos.authz.v1beta1.MsgExecResponse) | Exec attempts to execute the provided messages using authorizations granted to the grantee. Each message should have only one signer corresponding to the granter of the authorization. | |
| `Revoke` | [MsgRevoke](#cosmos.authz.v1beta1.MsgRevoke) | [MsgRevokeResponse](#cosmos.authz.v1beta1.MsgRevokeResponse) | Revoke revokes any authorization corresponding to the provided method name on the granter's account that has been granted to the grantee. | |

 <!-- end services -->



<a name="cosmos/base/v1beta1/coin.proto"></a>
<p align="right"><a href="#top">Top</a></p>

## cosmos/base/v1beta1/coin.proto



<a name="cosmos.base.v1beta1.Coin"></a>

### Coin
Coin defines a token with a denomination and an amount.

NOTE: The amount field is an Int which implements the custom method
signatures required by gogoproto.


| Field | Type | Label | Description |
| ----- | ---- | ----- | ----------- |
| `denom` | [string](#string) |  |  |
| `amount` | [string](#string) |  |  |






<a name="cosmos.base.v1beta1.DecCoin"></a>

### DecCoin
DecCoin defines a token with a denomination and a decimal amount.

NOTE: The amount field is an Dec which implements the custom method
signatures required by gogoproto.


| Field | Type | Label | Description |
| ----- | ---- | ----- | ----------- |
| `denom` | [string](#string) |  |  |
| `amount` | [string](#string) |  |  |






<a name="cosmos.base.v1beta1.DecProto"></a>

### DecProto
DecProto defines a Protobuf wrapper around a Dec object.


| Field | Type | Label | Description |
| ----- | ---- | ----- | ----------- |
| `dec` | [string](#string) |  |  |






<a name="cosmos.base.v1beta1.IntProto"></a>

### IntProto
IntProto defines a Protobuf wrapper around an Int object.


| Field | Type | Label | Description |
| ----- | ---- | ----- | ----------- |
| `int` | [string](#string) |  |  |





 <!-- end messages -->

 <!-- end enums -->

 <!-- end HasExtensions -->

 <!-- end services -->



<a name="cosmos/bank/v1beta1/authz.proto"></a>
<p align="right"><a href="#top">Top</a></p>

## cosmos/bank/v1beta1/authz.proto



<a name="cosmos.bank.v1beta1.SendAuthorization"></a>

### SendAuthorization
SendAuthorization allows the grantee to spend up to spend_limit coins from
the granter's account.

Since: cosmos-sdk 0.43


| Field | Type | Label | Description |
| ----- | ---- | ----- | ----------- |
| `spend_limit` | [cosmos.base.v1beta1.Coin](#cosmos.base.v1beta1.Coin) | repeated |  |





 <!-- end messages -->

 <!-- end enums -->

 <!-- end HasExtensions -->

 <!-- end services -->



<a name="cosmos/bank/v1beta1/bank.proto"></a>
<p align="right"><a href="#top">Top</a></p>

## cosmos/bank/v1beta1/bank.proto



<a name="cosmos.bank.v1beta1.DenomUnit"></a>

### DenomUnit
DenomUnit represents a struct that describes a given
denomination unit of the basic token.


| Field | Type | Label | Description |
| ----- | ---- | ----- | ----------- |
| `denom` | [string](#string) |  | denom represents the string name of the given denom unit (e.g uatom). |
| `exponent` | [uint32](#uint32) |  | exponent represents power of 10 exponent that one must raise the base_denom to in order to equal the given DenomUnit's denom 1 denom = 10^exponent base_denom (e.g. with a base_denom of uatom, one can create a DenomUnit of 'atom' with exponent = 6, thus: 1 atom = 10^6 uatom). |
| `aliases` | [string](#string) | repeated | aliases is a list of string aliases for the given denom |






<a name="cosmos.bank.v1beta1.Input"></a>

### Input
Input models transaction input.


| Field | Type | Label | Description |
| ----- | ---- | ----- | ----------- |
| `address` | [string](#string) |  |  |
| `coins` | [cosmos.base.v1beta1.Coin](#cosmos.base.v1beta1.Coin) | repeated |  |






<a name="cosmos.bank.v1beta1.Metadata"></a>

### Metadata
Metadata represents a struct that describes
a basic token.


| Field | Type | Label | Description |
| ----- | ---- | ----- | ----------- |
| `description` | [string](#string) |  |  |
| `denom_units` | [DenomUnit](#cosmos.bank.v1beta1.DenomUnit) | repeated | denom_units represents the list of DenomUnit's for a given coin |
| `base` | [string](#string) |  | base represents the base denom (should be the DenomUnit with exponent = 0). |
| `display` | [string](#string) |  | display indicates the suggested denom that should be displayed in clients. |
| `name` | [string](#string) |  | name defines the name of the token (eg: Cosmos Atom)

Since: cosmos-sdk 0.43 |
| `symbol` | [string](#string) |  | symbol is the token symbol usually shown on exchanges (eg: ATOM). This can be the same as the display.

Since: cosmos-sdk 0.43 |
| `uri` | [string](#string) |  | URI to a document (on or off-chain) that contains additional information. Optional.

Since: cosmos-sdk 0.45 |
| `uri_hash` | [string](#string) |  | URIHash is a sha256 hash of a document pointed by URI. It's used to verify that the document didn't change. Optional.

Since: cosmos-sdk 0.45 |






<a name="cosmos.bank.v1beta1.Output"></a>

### Output
Output models transaction outputs.


| Field | Type | Label | Description |
| ----- | ---- | ----- | ----------- |
| `address` | [string](#string) |  |  |
| `coins` | [cosmos.base.v1beta1.Coin](#cosmos.base.v1beta1.Coin) | repeated |  |






<a name="cosmos.bank.v1beta1.Params"></a>

### Params
Params defines the parameters for the bank module.


| Field | Type | Label | Description |
| ----- | ---- | ----- | ----------- |
| `send_enabled` | [SendEnabled](#cosmos.bank.v1beta1.SendEnabled) | repeated |  |
| `default_send_enabled` | [bool](#bool) |  |  |






<a name="cosmos.bank.v1beta1.SendEnabled"></a>

### SendEnabled
SendEnabled maps coin denom to a send_enabled status (whether a denom is
sendable).


| Field | Type | Label | Description |
| ----- | ---- | ----- | ----------- |
| `denom` | [string](#string) |  |  |
| `enabled` | [bool](#bool) |  |  |






<a name="cosmos.bank.v1beta1.Supply"></a>

### Supply
Supply represents a struct that passively keeps track of the total supply
amounts in the network.
This message is deprecated now that supply is indexed by denom.


| Field | Type | Label | Description |
| ----- | ---- | ----- | ----------- |
| `total` | [cosmos.base.v1beta1.Coin](#cosmos.base.v1beta1.Coin) | repeated |  |





 <!-- end messages -->

 <!-- end enums -->

 <!-- end HasExtensions -->

 <!-- end services -->



<a name="cosmos/bank/v1beta1/genesis.proto"></a>
<p align="right"><a href="#top">Top</a></p>

## cosmos/bank/v1beta1/genesis.proto



<a name="cosmos.bank.v1beta1.Balance"></a>

### Balance
Balance defines an account address and balance pair used in the bank module's
genesis state.


| Field | Type | Label | Description |
| ----- | ---- | ----- | ----------- |
| `address` | [string](#string) |  | address is the address of the balance holder. |
| `coins` | [cosmos.base.v1beta1.Coin](#cosmos.base.v1beta1.Coin) | repeated | coins defines the different coins this balance holds. |






<a name="cosmos.bank.v1beta1.GenesisState"></a>

### GenesisState
GenesisState defines the bank module's genesis state.


| Field | Type | Label | Description |
| ----- | ---- | ----- | ----------- |
| `params` | [Params](#cosmos.bank.v1beta1.Params) |  | params defines all the paramaters of the module. |
| `balances` | [Balance](#cosmos.bank.v1beta1.Balance) | repeated | balances is an array containing the balances of all the accounts. |
| `supply` | [cosmos.base.v1beta1.Coin](#cosmos.base.v1beta1.Coin) | repeated | supply represents the total supply. If it is left empty, then supply will be calculated based on the provided balances. Otherwise, it will be used to validate that the sum of the balances equals this amount. |
| `denom_metadata` | [Metadata](#cosmos.bank.v1beta1.Metadata) | repeated | denom_metadata defines the metadata of the differents coins. |





 <!-- end messages -->

 <!-- end enums -->

 <!-- end HasExtensions -->

 <!-- end services -->



<a name="cosmos/bank/v1beta1/query.proto"></a>
<p align="right"><a href="#top">Top</a></p>

## cosmos/bank/v1beta1/query.proto



<a name="cosmos.bank.v1beta1.DenomOwner"></a>

### DenomOwner
DenomOwner defines structure representing an account that owns or holds a
particular denominated token. It contains the account address and account
balance of the denominated token.


| Field | Type | Label | Description |
| ----- | ---- | ----- | ----------- |
| `address` | [string](#string) |  | address defines the address that owns a particular denomination. |
| `balance` | [cosmos.base.v1beta1.Coin](#cosmos.base.v1beta1.Coin) |  | balance is the balance of the denominated coin for an account. |






<a name="cosmos.bank.v1beta1.QueryAllBalancesRequest"></a>

### QueryAllBalancesRequest
QueryBalanceRequest is the request type for the Query/AllBalances RPC method.


| Field | Type | Label | Description |
| ----- | ---- | ----- | ----------- |
| `address` | [string](#string) |  | address is the address to query balances for. |
| `pagination` | [cosmos.base.query.v1beta1.PageRequest](#cosmos.base.query.v1beta1.PageRequest) |  | pagination defines an optional pagination for the request. |






<a name="cosmos.bank.v1beta1.QueryAllBalancesResponse"></a>

### QueryAllBalancesResponse
QueryAllBalancesResponse is the response type for the Query/AllBalances RPC
method.


| Field | Type | Label | Description |
| ----- | ---- | ----- | ----------- |
| `balances` | [cosmos.base.v1beta1.Coin](#cosmos.base.v1beta1.Coin) | repeated | balances is the balances of all the coins. |
| `pagination` | [cosmos.base.query.v1beta1.PageResponse](#cosmos.base.query.v1beta1.PageResponse) |  | pagination defines the pagination in the response. |






<a name="cosmos.bank.v1beta1.QueryBalanceRequest"></a>

### QueryBalanceRequest
QueryBalanceRequest is the request type for the Query/Balance RPC method.


| Field | Type | Label | Description |
| ----- | ---- | ----- | ----------- |
| `address` | [string](#string) |  | address is the address to query balances for. |
| `denom` | [string](#string) |  | denom is the coin denom to query balances for. |






<a name="cosmos.bank.v1beta1.QueryBalanceResponse"></a>

### QueryBalanceResponse
QueryBalanceResponse is the response type for the Query/Balance RPC method.


| Field | Type | Label | Description |
| ----- | ---- | ----- | ----------- |
| `balance` | [cosmos.base.v1beta1.Coin](#cosmos.base.v1beta1.Coin) |  | balance is the balance of the coin. |






<a name="cosmos.bank.v1beta1.QueryDenomMetadataRequest"></a>

### QueryDenomMetadataRequest
QueryDenomMetadataRequest is the request type for the Query/DenomMetadata RPC method.


| Field | Type | Label | Description |
| ----- | ---- | ----- | ----------- |
| `denom` | [string](#string) |  | denom is the coin denom to query the metadata for. |






<a name="cosmos.bank.v1beta1.QueryDenomMetadataResponse"></a>

### QueryDenomMetadataResponse
QueryDenomMetadataResponse is the response type for the Query/DenomMetadata RPC
method.


| Field | Type | Label | Description |
| ----- | ---- | ----- | ----------- |
| `metadata` | [Metadata](#cosmos.bank.v1beta1.Metadata) |  | metadata describes and provides all the client information for the requested token. |






<a name="cosmos.bank.v1beta1.QueryDenomOwnersRequest"></a>

### QueryDenomOwnersRequest
QueryDenomOwnersRequest defines the request type for the DenomOwners RPC query,
which queries for a paginated set of all account holders of a particular
denomination.


| Field | Type | Label | Description |
| ----- | ---- | ----- | ----------- |
| `denom` | [string](#string) |  | denom defines the coin denomination to query all account holders for. |
| `pagination` | [cosmos.base.query.v1beta1.PageRequest](#cosmos.base.query.v1beta1.PageRequest) |  | pagination defines an optional pagination for the request. |






<a name="cosmos.bank.v1beta1.QueryDenomOwnersResponse"></a>

### QueryDenomOwnersResponse
QueryDenomOwnersResponse defines the RPC response of a DenomOwners RPC query.


| Field | Type | Label | Description |
| ----- | ---- | ----- | ----------- |
| `denom_owners` | [DenomOwner](#cosmos.bank.v1beta1.DenomOwner) | repeated |  |
| `pagination` | [cosmos.base.query.v1beta1.PageResponse](#cosmos.base.query.v1beta1.PageResponse) |  | pagination defines the pagination in the response. |






<a name="cosmos.bank.v1beta1.QueryDenomsMetadataRequest"></a>

### QueryDenomsMetadataRequest
QueryDenomsMetadataRequest is the request type for the Query/DenomsMetadata RPC method.


| Field | Type | Label | Description |
| ----- | ---- | ----- | ----------- |
| `pagination` | [cosmos.base.query.v1beta1.PageRequest](#cosmos.base.query.v1beta1.PageRequest) |  | pagination defines an optional pagination for the request. |






<a name="cosmos.bank.v1beta1.QueryDenomsMetadataResponse"></a>

### QueryDenomsMetadataResponse
QueryDenomsMetadataResponse is the response type for the Query/DenomsMetadata RPC
method.


| Field | Type | Label | Description |
| ----- | ---- | ----- | ----------- |
| `metadatas` | [Metadata](#cosmos.bank.v1beta1.Metadata) | repeated | metadata provides the client information for all the registered tokens. |
| `pagination` | [cosmos.base.query.v1beta1.PageResponse](#cosmos.base.query.v1beta1.PageResponse) |  | pagination defines the pagination in the response. |






<a name="cosmos.bank.v1beta1.QueryParamsRequest"></a>

### QueryParamsRequest
QueryParamsRequest defines the request type for querying x/bank parameters.






<a name="cosmos.bank.v1beta1.QueryParamsResponse"></a>

### QueryParamsResponse
QueryParamsResponse defines the response type for querying x/bank parameters.


| Field | Type | Label | Description |
| ----- | ---- | ----- | ----------- |
| `params` | [Params](#cosmos.bank.v1beta1.Params) |  |  |






<a name="cosmos.bank.v1beta1.QuerySupplyOfRequest"></a>

### QuerySupplyOfRequest
QuerySupplyOfRequest is the request type for the Query/SupplyOf RPC method.


| Field | Type | Label | Description |
| ----- | ---- | ----- | ----------- |
| `denom` | [string](#string) |  | denom is the coin denom to query balances for. |






<a name="cosmos.bank.v1beta1.QuerySupplyOfResponse"></a>

### QuerySupplyOfResponse
QuerySupplyOfResponse is the response type for the Query/SupplyOf RPC method.


| Field | Type | Label | Description |
| ----- | ---- | ----- | ----------- |
| `amount` | [cosmos.base.v1beta1.Coin](#cosmos.base.v1beta1.Coin) |  | amount is the supply of the coin. |






<a name="cosmos.bank.v1beta1.QueryTotalSupplyRequest"></a>

### QueryTotalSupplyRequest
QueryTotalSupplyRequest is the request type for the Query/TotalSupply RPC
method.


| Field | Type | Label | Description |
| ----- | ---- | ----- | ----------- |
| `pagination` | [cosmos.base.query.v1beta1.PageRequest](#cosmos.base.query.v1beta1.PageRequest) |  | pagination defines an optional pagination for the request.

Since: cosmos-sdk 0.43 |






<a name="cosmos.bank.v1beta1.QueryTotalSupplyResponse"></a>

### QueryTotalSupplyResponse
QueryTotalSupplyResponse is the response type for the Query/TotalSupply RPC
method


| Field | Type | Label | Description |
| ----- | ---- | ----- | ----------- |
| `supply` | [cosmos.base.v1beta1.Coin](#cosmos.base.v1beta1.Coin) | repeated | supply is the supply of the coins |
| `pagination` | [cosmos.base.query.v1beta1.PageResponse](#cosmos.base.query.v1beta1.PageResponse) |  | pagination defines the pagination in the response.

Since: cosmos-sdk 0.43 |





 <!-- end messages -->

 <!-- end enums -->

 <!-- end HasExtensions -->


<a name="cosmos.bank.v1beta1.Query"></a>

### Query
Query defines the gRPC querier service.

| Method Name | Request Type | Response Type | Description | HTTP Verb | Endpoint |
| ----------- | ------------ | ------------- | ------------| ------- | -------- |
| `Balance` | [QueryBalanceRequest](#cosmos.bank.v1beta1.QueryBalanceRequest) | [QueryBalanceResponse](#cosmos.bank.v1beta1.QueryBalanceResponse) | Balance queries the balance of a single coin for a single account. | GET|/cosmos/bank/v1beta1/balances/{address}/by_denom|
| `AllBalances` | [QueryAllBalancesRequest](#cosmos.bank.v1beta1.QueryAllBalancesRequest) | [QueryAllBalancesResponse](#cosmos.bank.v1beta1.QueryAllBalancesResponse) | AllBalances queries the balance of all coins for a single account. | GET|/cosmos/bank/v1beta1/balances/{address}|
| `TotalSupply` | [QueryTotalSupplyRequest](#cosmos.bank.v1beta1.QueryTotalSupplyRequest) | [QueryTotalSupplyResponse](#cosmos.bank.v1beta1.QueryTotalSupplyResponse) | TotalSupply queries the total supply of all coins. | GET|/cosmos/bank/v1beta1/supply|
| `SupplyOf` | [QuerySupplyOfRequest](#cosmos.bank.v1beta1.QuerySupplyOfRequest) | [QuerySupplyOfResponse](#cosmos.bank.v1beta1.QuerySupplyOfResponse) | SupplyOf queries the supply of a single coin. | GET|/cosmos/bank/v1beta1/supply/{denom}|
| `Params` | [QueryParamsRequest](#cosmos.bank.v1beta1.QueryParamsRequest) | [QueryParamsResponse](#cosmos.bank.v1beta1.QueryParamsResponse) | Params queries the parameters of x/bank module. | GET|/cosmos/bank/v1beta1/params|
| `DenomMetadata` | [QueryDenomMetadataRequest](#cosmos.bank.v1beta1.QueryDenomMetadataRequest) | [QueryDenomMetadataResponse](#cosmos.bank.v1beta1.QueryDenomMetadataResponse) | DenomsMetadata queries the client metadata of a given coin denomination. | GET|/cosmos/bank/v1beta1/denoms_metadata/{denom}|
| `DenomsMetadata` | [QueryDenomsMetadataRequest](#cosmos.bank.v1beta1.QueryDenomsMetadataRequest) | [QueryDenomsMetadataResponse](#cosmos.bank.v1beta1.QueryDenomsMetadataResponse) | DenomsMetadata queries the client metadata for all registered coin denominations. | GET|/cosmos/bank/v1beta1/denoms_metadata|
| `DenomOwners` | [QueryDenomOwnersRequest](#cosmos.bank.v1beta1.QueryDenomOwnersRequest) | [QueryDenomOwnersResponse](#cosmos.bank.v1beta1.QueryDenomOwnersResponse) | DenomOwners queries for all account addresses that own a particular token denomination. | GET|/cosmos/bank/v1beta1/denom_owners/{denom}|

 <!-- end services -->



<a name="cosmos/bank/v1beta1/tx.proto"></a>
<p align="right"><a href="#top">Top</a></p>

## cosmos/bank/v1beta1/tx.proto



<a name="cosmos.bank.v1beta1.MsgMultiSend"></a>

### MsgMultiSend
MsgMultiSend represents an arbitrary multi-in, multi-out send message.


| Field | Type | Label | Description |
| ----- | ---- | ----- | ----------- |
| `inputs` | [Input](#cosmos.bank.v1beta1.Input) | repeated |  |
| `outputs` | [Output](#cosmos.bank.v1beta1.Output) | repeated |  |






<a name="cosmos.bank.v1beta1.MsgMultiSendResponse"></a>

### MsgMultiSendResponse
MsgMultiSendResponse defines the Msg/MultiSend response type.






<a name="cosmos.bank.v1beta1.MsgSend"></a>

### MsgSend
MsgSend represents a message to send coins from one account to another.


| Field | Type | Label | Description |
| ----- | ---- | ----- | ----------- |
| `from_address` | [string](#string) |  |  |
| `to_address` | [string](#string) |  |  |
| `amount` | [cosmos.base.v1beta1.Coin](#cosmos.base.v1beta1.Coin) | repeated |  |






<a name="cosmos.bank.v1beta1.MsgSendResponse"></a>

### MsgSendResponse
MsgSendResponse defines the Msg/Send response type.





 <!-- end messages -->

 <!-- end enums -->

 <!-- end HasExtensions -->


<a name="cosmos.bank.v1beta1.Msg"></a>

### Msg
Msg defines the bank Msg service.

| Method Name | Request Type | Response Type | Description | HTTP Verb | Endpoint |
| ----------- | ------------ | ------------- | ------------| ------- | -------- |
| `Send` | [MsgSend](#cosmos.bank.v1beta1.MsgSend) | [MsgSendResponse](#cosmos.bank.v1beta1.MsgSendResponse) | Send defines a method for sending coins from one account to another account. | |
| `MultiSend` | [MsgMultiSend](#cosmos.bank.v1beta1.MsgMultiSend) | [MsgMultiSendResponse](#cosmos.bank.v1beta1.MsgMultiSendResponse) | MultiSend defines a method for sending coins from some accounts to other accounts. | |

 <!-- end services -->



<a name="cosmos/base/abci/v1beta1/abci.proto"></a>
<p align="right"><a href="#top">Top</a></p>

## cosmos/base/abci/v1beta1/abci.proto



<a name="cosmos.base.abci.v1beta1.ABCIMessageLog"></a>

### ABCIMessageLog
ABCIMessageLog defines a structure containing an indexed tx ABCI message log.


| Field | Type | Label | Description |
| ----- | ---- | ----- | ----------- |
| `msg_index` | [uint32](#uint32) |  |  |
| `log` | [string](#string) |  |  |
| `events` | [StringEvent](#cosmos.base.abci.v1beta1.StringEvent) | repeated | Events contains a slice of Event objects that were emitted during some execution. |






<a name="cosmos.base.abci.v1beta1.Attribute"></a>

### Attribute
Attribute defines an attribute wrapper where the key and value are
strings instead of raw bytes.


| Field | Type | Label | Description |
| ----- | ---- | ----- | ----------- |
| `key` | [string](#string) |  |  |
| `value` | [string](#string) |  |  |
<<<<<<< HEAD






<a name="cosmos.base.abci.v1beta1.GasInfo"></a>

### GasInfo
GasInfo defines tx execution gas context.


| Field | Type | Label | Description |
| ----- | ---- | ----- | ----------- |
| `gas_wanted` | [uint64](#uint64) |  | GasWanted is the maximum units of work we allow this tx to perform. |
| `gas_used` | [uint64](#uint64) |  | GasUsed is the amount of gas actually consumed. |






<a name="cosmos.base.abci.v1beta1.MsgData"></a>

### MsgData
MsgData defines the data returned in a Result object during message
execution.


| Field | Type | Label | Description |
| ----- | ---- | ----- | ----------- |
| `msg_type` | [string](#string) |  |  |
| `data` | [bytes](#bytes) |  |  |






<a name="cosmos.base.abci.v1beta1.Result"></a>

### Result
Result is the union of ResponseFormat and ResponseCheckTx.


| Field | Type | Label | Description |
| ----- | ---- | ----- | ----------- |
| `data` | [bytes](#bytes) |  | Data is any data returned from message or handler execution. It MUST be length prefixed in order to separate data from multiple message executions. |
| `log` | [string](#string) |  | Log contains the log information from message or handler execution. |
| `events` | [tendermint.abci.Event](#tendermint.abci.Event) | repeated | Events contains a slice of Event objects that were emitted during message or handler execution. |






<a name="cosmos.base.abci.v1beta1.SearchTxsResult"></a>

### SearchTxsResult
SearchTxsResult defines a structure for querying txs pageable


| Field | Type | Label | Description |
| ----- | ---- | ----- | ----------- |
| `total_count` | [uint64](#uint64) |  | Count of all txs |
| `count` | [uint64](#uint64) |  | Count of txs in current page |
| `page_number` | [uint64](#uint64) |  | Index of current page, start from 1 |
| `page_total` | [uint64](#uint64) |  | Count of total pages |
| `limit` | [uint64](#uint64) |  | Max count txs per page |
| `txs` | [TxResponse](#cosmos.base.abci.v1beta1.TxResponse) | repeated | List of txs in current page |






<a name="cosmos.base.abci.v1beta1.SimulationResponse"></a>

### SimulationResponse
SimulationResponse defines the response generated when a transaction is
successfully simulated.


| Field | Type | Label | Description |
| ----- | ---- | ----- | ----------- |
| `gas_info` | [GasInfo](#cosmos.base.abci.v1beta1.GasInfo) |  |  |
| `result` | [Result](#cosmos.base.abci.v1beta1.Result) |  |  |






<a name="cosmos.base.abci.v1beta1.StringEvent"></a>

### StringEvent
StringEvent defines en Event object wrapper where all the attributes
contain key/value pairs that are strings instead of raw bytes.


| Field | Type | Label | Description |
| ----- | ---- | ----- | ----------- |
| `type` | [string](#string) |  |  |
| `attributes` | [Attribute](#cosmos.base.abci.v1beta1.Attribute) | repeated |  |






<a name="cosmos.base.abci.v1beta1.TxMsgData"></a>

### TxMsgData
TxMsgData defines a list of MsgData. A transaction will have a MsgData object
for each message.


| Field | Type | Label | Description |
| ----- | ---- | ----- | ----------- |
| `data` | [MsgData](#cosmos.base.abci.v1beta1.MsgData) | repeated |  |






<a name="cosmos.base.abci.v1beta1.TxResponse"></a>

### TxResponse
TxResponse defines a structure containing relevant tx data and metadata. The
tags are stringified and the log is JSON decoded.


| Field | Type | Label | Description |
| ----- | ---- | ----- | ----------- |
| `height` | [int64](#int64) |  | The block height |
| `txhash` | [string](#string) |  | The transaction hash. |
| `codespace` | [string](#string) |  | Namespace for the Code |
| `code` | [uint32](#uint32) |  | Response code. |
| `data` | [string](#string) |  | Result bytes, if any. |
| `raw_log` | [string](#string) |  | The output of the application's logger (raw string). May be non-deterministic. |
| `logs` | [ABCIMessageLog](#cosmos.base.abci.v1beta1.ABCIMessageLog) | repeated | The output of the application's logger (typed). May be non-deterministic. |
| `info` | [string](#string) |  | Additional information. May be non-deterministic. |
| `gas_wanted` | [int64](#int64) |  | Amount of gas requested for transaction. |
| `gas_used` | [int64](#int64) |  | Amount of gas consumed by transaction. |
| `tx` | [google.protobuf.Any](#google.protobuf.Any) |  | The request transaction bytes. |
| `timestamp` | [string](#string) |  | Time of the previous block. For heights > 1, it's the weighted median of the timestamps of the valid votes in the block.LastCommit. For height == 1, it's genesis time. |





 <!-- end messages -->

 <!-- end enums -->

 <!-- end HasExtensions -->

 <!-- end services -->



<a name="cosmos/base/kv/v1beta1/kv.proto"></a>
<p align="right"><a href="#top">Top</a></p>

## cosmos/base/kv/v1beta1/kv.proto



<a name="cosmos.base.kv.v1beta1.Pair"></a>

### Pair
Pair defines a key/value bytes tuple.


| Field | Type | Label | Description |
| ----- | ---- | ----- | ----------- |
| `key` | [bytes](#bytes) |  |  |
| `value` | [bytes](#bytes) |  |  |






<a name="cosmos.base.kv.v1beta1.Pairs"></a>

### Pairs
Pairs defines a repeated slice of Pair objects.


| Field | Type | Label | Description |
| ----- | ---- | ----- | ----------- |
| `pairs` | [Pair](#cosmos.base.kv.v1beta1.Pair) | repeated |  |
=======
>>>>>>> 25f3af2f






<a name="cosmos.base.abci.v1beta1.GasInfo"></a>

### GasInfo
GasInfo defines tx execution gas context.


| Field | Type | Label | Description |
| ----- | ---- | ----- | ----------- |
| `gas_wanted` | [uint64](#uint64) |  | GasWanted is the maximum units of work we allow this tx to perform. |
| `gas_used` | [uint64](#uint64) |  | GasUsed is the amount of gas actually consumed. |






<a name="cosmos.base.abci.v1beta1.MsgData"></a>

### MsgData
MsgData defines the data returned in a Result object during message
execution.


| Field | Type | Label | Description |
| ----- | ---- | ----- | ----------- |
| `msg_type` | [string](#string) |  |  |
| `data` | [bytes](#bytes) |  |  |






<a name="cosmos.base.abci.v1beta1.Result"></a>

### Result
Result is the union of ResponseFormat and ResponseCheckTx.


| Field | Type | Label | Description |
| ----- | ---- | ----- | ----------- |
| `data` | [bytes](#bytes) |  | Data is any data returned from message or handler execution. It MUST be length prefixed in order to separate data from multiple message executions. |
| `log` | [string](#string) |  | Log contains the log information from message or handler execution. |
| `events` | [tendermint.abci.Event](#tendermint.abci.Event) | repeated | Events contains a slice of Event objects that were emitted during message or handler execution. |






<a name="cosmos.base.abci.v1beta1.SearchTxsResult"></a>

### SearchTxsResult
SearchTxsResult defines a structure for querying txs pageable


| Field | Type | Label | Description |
| ----- | ---- | ----- | ----------- |
| `total_count` | [uint64](#uint64) |  | Count of all txs |
| `count` | [uint64](#uint64) |  | Count of txs in current page |
| `page_number` | [uint64](#uint64) |  | Index of current page, start from 1 |
| `page_total` | [uint64](#uint64) |  | Count of total pages |
| `limit` | [uint64](#uint64) |  | Max count txs per page |
| `txs` | [TxResponse](#cosmos.base.abci.v1beta1.TxResponse) | repeated | List of txs in current page |






<a name="cosmos.base.abci.v1beta1.SimulationResponse"></a>

### SimulationResponse
SimulationResponse defines the response generated when a transaction is
successfully simulated.


| Field | Type | Label | Description |
| ----- | ---- | ----- | ----------- |
| `gas_info` | [GasInfo](#cosmos.base.abci.v1beta1.GasInfo) |  |  |
| `result` | [Result](#cosmos.base.abci.v1beta1.Result) |  |  |






<a name="cosmos.base.abci.v1beta1.StringEvent"></a>

### StringEvent
StringEvent defines en Event object wrapper where all the attributes
contain key/value pairs that are strings instead of raw bytes.


| Field | Type | Label | Description |
| ----- | ---- | ----- | ----------- |
| `type` | [string](#string) |  |  |
| `attributes` | [Attribute](#cosmos.base.abci.v1beta1.Attribute) | repeated |  |






<a name="cosmos.base.abci.v1beta1.TxMsgData"></a>

### TxMsgData
TxMsgData defines a list of MsgData. A transaction will have a MsgData object
for each message.


| Field | Type | Label | Description |
| ----- | ---- | ----- | ----------- |
| `data` | [MsgData](#cosmos.base.abci.v1beta1.MsgData) | repeated |  |






<a name="cosmos.base.abci.v1beta1.TxResponse"></a>

### TxResponse
TxResponse defines a structure containing relevant tx data and metadata. The
tags are stringified and the log is JSON decoded.


| Field | Type | Label | Description |
| ----- | ---- | ----- | ----------- |
| `height` | [int64](#int64) |  | The block height |
| `txhash` | [string](#string) |  | The transaction hash. |
| `codespace` | [string](#string) |  | Namespace for the Code |
| `code` | [uint32](#uint32) |  | Response code. |
| `data` | [string](#string) |  | Result bytes, if any. |
| `raw_log` | [string](#string) |  | The output of the application's logger (raw string). May be non-deterministic. |
| `logs` | [ABCIMessageLog](#cosmos.base.abci.v1beta1.ABCIMessageLog) | repeated | The output of the application's logger (typed). May be non-deterministic. |
| `info` | [string](#string) |  | Additional information. May be non-deterministic. |
| `gas_wanted` | [int64](#int64) |  | Amount of gas requested for transaction. |
| `gas_used` | [int64](#int64) |  | Amount of gas consumed by transaction. |
| `tx` | [google.protobuf.Any](#google.protobuf.Any) |  | The request transaction bytes. |
| `timestamp` | [string](#string) |  | Time of the previous block. For heights > 1, it's the weighted median of the timestamps of the valid votes in the block.LastCommit. For height == 1, it's genesis time. |
| `events` | [tendermint.abci.Event](#tendermint.abci.Event) | repeated | Events defines all the events emitted by processing a transaction. Note, these events include those emitted by processing all the messages and those emitted from the ante handler. Whereas Logs contains the events, with additional metadata, emitted only by processing the messages.

Since: cosmos-sdk 0.42.11, 0.44.5, 0.45 |





 <!-- end messages -->

 <!-- end enums -->

 <!-- end HasExtensions -->

 <!-- end services -->



<a name="cosmos/base/kv/v1beta1/kv.proto"></a>
<p align="right"><a href="#top">Top</a></p>

## cosmos/base/kv/v1beta1/kv.proto



<a name="cosmos.base.kv.v1beta1.Pair"></a>

### Pair
Pair defines a key/value bytes tuple.


| Field | Type | Label | Description |
| ----- | ---- | ----- | ----------- |
| `key` | [bytes](#bytes) |  |  |
| `value` | [bytes](#bytes) |  |  |






<a name="cosmos.base.kv.v1beta1.Pairs"></a>

### Pairs
Pairs defines a repeated slice of Pair objects.


| Field | Type | Label | Description |
| ----- | ---- | ----- | ----------- |
| `pairs` | [Pair](#cosmos.base.kv.v1beta1.Pair) | repeated |  |





 <!-- end messages -->

 <!-- end enums -->

 <!-- end HasExtensions -->

 <!-- end services -->



<a name="cosmos/base/reflection/v1beta1/reflection.proto"></a>
<p align="right"><a href="#top">Top</a></p>

## cosmos/base/reflection/v1beta1/reflection.proto



<a name="cosmos.base.reflection.v1beta1.ListAllInterfacesRequest"></a>

### ListAllInterfacesRequest
ListAllInterfacesRequest is the request type of the ListAllInterfaces RPC.






<a name="cosmos.base.reflection.v1beta1.ListAllInterfacesResponse"></a>

### ListAllInterfacesResponse
ListAllInterfacesResponse is the response type of the ListAllInterfaces RPC.


| Field | Type | Label | Description |
| ----- | ---- | ----- | ----------- |
| `interface_names` | [string](#string) | repeated | interface_names is an array of all the registered interfaces. |






<a name="cosmos.base.reflection.v1beta1.ListImplementationsRequest"></a>

### ListImplementationsRequest
ListImplementationsRequest is the request type of the ListImplementations
RPC.


| Field | Type | Label | Description |
| ----- | ---- | ----- | ----------- |
| `interface_name` | [string](#string) |  | interface_name defines the interface to query the implementations for. |






<a name="cosmos.base.reflection.v1beta1.ListImplementationsResponse"></a>

### ListImplementationsResponse
ListImplementationsResponse is the response type of the ListImplementations
RPC.


| Field | Type | Label | Description |
| ----- | ---- | ----- | ----------- |
| `implementation_message_names` | [string](#string) | repeated |  |





 <!-- end messages -->

 <!-- end enums -->

 <!-- end HasExtensions -->


<a name="cosmos.base.reflection.v1beta1.ReflectionService"></a>

### ReflectionService
ReflectionService defines a service for interface reflection.

| Method Name | Request Type | Response Type | Description | HTTP Verb | Endpoint |
| ----------- | ------------ | ------------- | ------------| ------- | -------- |
| `ListAllInterfaces` | [ListAllInterfacesRequest](#cosmos.base.reflection.v1beta1.ListAllInterfacesRequest) | [ListAllInterfacesResponse](#cosmos.base.reflection.v1beta1.ListAllInterfacesResponse) | ListAllInterfaces lists all the interfaces registered in the interface registry. | GET|/cosmos/base/reflection/v1beta1/interfaces|
| `ListImplementations` | [ListImplementationsRequest](#cosmos.base.reflection.v1beta1.ListImplementationsRequest) | [ListImplementationsResponse](#cosmos.base.reflection.v1beta1.ListImplementationsResponse) | ListImplementations list all the concrete types that implement a given interface. | GET|/cosmos/base/reflection/v1beta1/interfaces/{interface_name}/implementations|

 <!-- end services -->



<a name="cosmos/base/reflection/v2alpha1/reflection.proto"></a>
<p align="right"><a href="#top">Top</a></p>

## cosmos/base/reflection/v2alpha1/reflection.proto
Since: cosmos-sdk 0.43


<a name="cosmos.base.reflection.v2alpha1.AppDescriptor"></a>

### AppDescriptor
AppDescriptor describes a cosmos-sdk based application


| Field | Type | Label | Description |
| ----- | ---- | ----- | ----------- |
| `authn` | [AuthnDescriptor](#cosmos.base.reflection.v2alpha1.AuthnDescriptor) |  | AuthnDescriptor provides information on how to authenticate transactions on the application NOTE: experimental and subject to change in future releases. |
| `chain` | [ChainDescriptor](#cosmos.base.reflection.v2alpha1.ChainDescriptor) |  | chain provides the chain descriptor |
| `codec` | [CodecDescriptor](#cosmos.base.reflection.v2alpha1.CodecDescriptor) |  | codec provides metadata information regarding codec related types |
| `configuration` | [ConfigurationDescriptor](#cosmos.base.reflection.v2alpha1.ConfigurationDescriptor) |  | configuration provides metadata information regarding the sdk.Config type |
| `query_services` | [QueryServicesDescriptor](#cosmos.base.reflection.v2alpha1.QueryServicesDescriptor) |  | query_services provides metadata information regarding the available queriable endpoints |
| `tx` | [TxDescriptor](#cosmos.base.reflection.v2alpha1.TxDescriptor) |  | tx provides metadata information regarding how to send transactions to the given application |






<a name="cosmos.base.reflection.v2alpha1.AuthnDescriptor"></a>

### AuthnDescriptor
AuthnDescriptor provides information on how to sign transactions without relying
on the online RPCs GetTxMetadata and CombineUnsignedTxAndSignatures


| Field | Type | Label | Description |
| ----- | ---- | ----- | ----------- |
| `sign_modes` | [SigningModeDescriptor](#cosmos.base.reflection.v2alpha1.SigningModeDescriptor) | repeated | sign_modes defines the supported signature algorithm |






<a name="cosmos.base.reflection.v2alpha1.ChainDescriptor"></a>

### ChainDescriptor
ChainDescriptor describes chain information of the application


| Field | Type | Label | Description |
| ----- | ---- | ----- | ----------- |
| `id` | [string](#string) |  | id is the chain id |






<a name="cosmos.base.reflection.v2alpha1.CodecDescriptor"></a>

### CodecDescriptor
CodecDescriptor describes the registered interfaces and provides metadata information on the types


| Field | Type | Label | Description |
| ----- | ---- | ----- | ----------- |
| `interfaces` | [InterfaceDescriptor](#cosmos.base.reflection.v2alpha1.InterfaceDescriptor) | repeated | interfaces is a list of the registerted interfaces descriptors |






<a name="cosmos.base.reflection.v2alpha1.ConfigurationDescriptor"></a>

### ConfigurationDescriptor
ConfigurationDescriptor contains metadata information on the sdk.Config


| Field | Type | Label | Description |
| ----- | ---- | ----- | ----------- |
| `bech32_account_address_prefix` | [string](#string) |  | bech32_account_address_prefix is the account address prefix |






<a name="cosmos.base.reflection.v2alpha1.GetAuthnDescriptorRequest"></a>

### GetAuthnDescriptorRequest
GetAuthnDescriptorRequest is the request used for the GetAuthnDescriptor RPC






<a name="cosmos.base.reflection.v2alpha1.GetAuthnDescriptorResponse"></a>

### GetAuthnDescriptorResponse
GetAuthnDescriptorResponse is the response returned by the GetAuthnDescriptor RPC


| Field | Type | Label | Description |
| ----- | ---- | ----- | ----------- |
| `authn` | [AuthnDescriptor](#cosmos.base.reflection.v2alpha1.AuthnDescriptor) |  | authn describes how to authenticate to the application when sending transactions |






<a name="cosmos.base.reflection.v2alpha1.GetChainDescriptorRequest"></a>

### GetChainDescriptorRequest
GetChainDescriptorRequest is the request used for the GetChainDescriptor RPC






<a name="cosmos.base.reflection.v2alpha1.GetChainDescriptorResponse"></a>

### GetChainDescriptorResponse
GetChainDescriptorResponse is the response returned by the GetChainDescriptor RPC


| Field | Type | Label | Description |
| ----- | ---- | ----- | ----------- |
| `chain` | [ChainDescriptor](#cosmos.base.reflection.v2alpha1.ChainDescriptor) |  | chain describes application chain information |






<a name="cosmos.base.reflection.v2alpha1.GetCodecDescriptorRequest"></a>

### GetCodecDescriptorRequest
GetCodecDescriptorRequest is the request used for the GetCodecDescriptor RPC






<a name="cosmos.base.reflection.v2alpha1.GetCodecDescriptorResponse"></a>

### GetCodecDescriptorResponse
GetCodecDescriptorResponse is the response returned by the GetCodecDescriptor RPC


| Field | Type | Label | Description |
| ----- | ---- | ----- | ----------- |
| `codec` | [CodecDescriptor](#cosmos.base.reflection.v2alpha1.CodecDescriptor) |  | codec describes the application codec such as registered interfaces and implementations |






<a name="cosmos.base.reflection.v2alpha1.GetConfigurationDescriptorRequest"></a>

### GetConfigurationDescriptorRequest
GetConfigurationDescriptorRequest is the request used for the GetConfigurationDescriptor RPC






<a name="cosmos.base.reflection.v2alpha1.GetConfigurationDescriptorResponse"></a>

### GetConfigurationDescriptorResponse
GetConfigurationDescriptorResponse is the response returned by the GetConfigurationDescriptor RPC


| Field | Type | Label | Description |
| ----- | ---- | ----- | ----------- |
| `config` | [ConfigurationDescriptor](#cosmos.base.reflection.v2alpha1.ConfigurationDescriptor) |  | config describes the application's sdk.Config |






<a name="cosmos.base.reflection.v2alpha1.GetQueryServicesDescriptorRequest"></a>

### GetQueryServicesDescriptorRequest
GetQueryServicesDescriptorRequest is the request used for the GetQueryServicesDescriptor RPC






<a name="cosmos.base.reflection.v2alpha1.GetQueryServicesDescriptorResponse"></a>

### GetQueryServicesDescriptorResponse
GetQueryServicesDescriptorResponse is the response returned by the GetQueryServicesDescriptor RPC


| Field | Type | Label | Description |
| ----- | ---- | ----- | ----------- |
| `queries` | [QueryServicesDescriptor](#cosmos.base.reflection.v2alpha1.QueryServicesDescriptor) |  | queries provides information on the available queryable services |






<a name="cosmos.base.reflection.v2alpha1.GetTxDescriptorRequest"></a>

### GetTxDescriptorRequest
GetTxDescriptorRequest is the request used for the GetTxDescriptor RPC






<a name="cosmos.base.reflection.v2alpha1.GetTxDescriptorResponse"></a>

### GetTxDescriptorResponse
GetTxDescriptorResponse is the response returned by the GetTxDescriptor RPC


| Field | Type | Label | Description |
| ----- | ---- | ----- | ----------- |
| `tx` | [TxDescriptor](#cosmos.base.reflection.v2alpha1.TxDescriptor) |  | tx provides information on msgs that can be forwarded to the application alongside the accepted transaction protobuf type |






<a name="cosmos.base.reflection.v2alpha1.InterfaceAcceptingMessageDescriptor"></a>

### InterfaceAcceptingMessageDescriptor
InterfaceAcceptingMessageDescriptor describes a protobuf message which contains
an interface represented as a google.protobuf.Any


| Field | Type | Label | Description |
| ----- | ---- | ----- | ----------- |
| `fullname` | [string](#string) |  | fullname is the protobuf fullname of the type containing the interface |
| `field_descriptor_names` | [string](#string) | repeated | field_descriptor_names is a list of the protobuf name (not fullname) of the field which contains the interface as google.protobuf.Any (the interface is the same, but it can be in multiple fields of the same proto message) |






<a name="cosmos.base.reflection.v2alpha1.InterfaceDescriptor"></a>

### InterfaceDescriptor
InterfaceDescriptor describes the implementation of an interface


| Field | Type | Label | Description |
| ----- | ---- | ----- | ----------- |
| `fullname` | [string](#string) |  | fullname is the name of the interface |
| `interface_accepting_messages` | [InterfaceAcceptingMessageDescriptor](#cosmos.base.reflection.v2alpha1.InterfaceAcceptingMessageDescriptor) | repeated | interface_accepting_messages contains information regarding the proto messages which contain the interface as google.protobuf.Any field |
| `interface_implementers` | [InterfaceImplementerDescriptor](#cosmos.base.reflection.v2alpha1.InterfaceImplementerDescriptor) | repeated | interface_implementers is a list of the descriptors of the interface implementers |






<a name="cosmos.base.reflection.v2alpha1.InterfaceImplementerDescriptor"></a>

### InterfaceImplementerDescriptor
InterfaceImplementerDescriptor describes an interface implementer


| Field | Type | Label | Description |
| ----- | ---- | ----- | ----------- |
| `fullname` | [string](#string) |  | fullname is the protobuf queryable name of the interface implementer |
| `type_url` | [string](#string) |  | type_url defines the type URL used when marshalling the type as any this is required so we can provide type safe google.protobuf.Any marshalling and unmarshalling, making sure that we don't accept just 'any' type in our interface fields |






<a name="cosmos.base.reflection.v2alpha1.MsgDescriptor"></a>

### MsgDescriptor
MsgDescriptor describes a cosmos-sdk message that can be delivered with a transaction


| Field | Type | Label | Description |
| ----- | ---- | ----- | ----------- |
| `msg_type_url` | [string](#string) |  | msg_type_url contains the TypeURL of a sdk.Msg. |






<a name="cosmos.base.reflection.v2alpha1.QueryMethodDescriptor"></a>

### QueryMethodDescriptor
QueryMethodDescriptor describes a queryable method of a query service
no other info is provided beside method name and tendermint queryable path
because it would be redundant with the grpc reflection service


| Field | Type | Label | Description |
| ----- | ---- | ----- | ----------- |
| `name` | [string](#string) |  | name is the protobuf name (not fullname) of the method |
| `full_query_path` | [string](#string) |  | full_query_path is the path that can be used to query this method via tendermint abci.Query |






<a name="cosmos.base.reflection.v2alpha1.QueryServiceDescriptor"></a>

### QueryServiceDescriptor
QueryServiceDescriptor describes a cosmos-sdk queryable service


| Field | Type | Label | Description |
| ----- | ---- | ----- | ----------- |
| `fullname` | [string](#string) |  | fullname is the protobuf fullname of the service descriptor |
| `is_module` | [bool](#bool) |  | is_module describes if this service is actually exposed by an application's module |
| `methods` | [QueryMethodDescriptor](#cosmos.base.reflection.v2alpha1.QueryMethodDescriptor) | repeated | methods provides a list of query service methods |






<a name="cosmos.base.reflection.v2alpha1.QueryServicesDescriptor"></a>

### QueryServicesDescriptor
QueryServicesDescriptor contains the list of cosmos-sdk queriable services


| Field | Type | Label | Description |
| ----- | ---- | ----- | ----------- |
| `query_services` | [QueryServiceDescriptor](#cosmos.base.reflection.v2alpha1.QueryServiceDescriptor) | repeated | query_services is a list of cosmos-sdk QueryServiceDescriptor |






<a name="cosmos.base.reflection.v2alpha1.SigningModeDescriptor"></a>

### SigningModeDescriptor
SigningModeDescriptor provides information on a signing flow of the application
NOTE(fdymylja): here we could go as far as providing an entire flow on how
to sign a message given a SigningModeDescriptor, but it's better to think about
this another time


| Field | Type | Label | Description |
| ----- | ---- | ----- | ----------- |
| `name` | [string](#string) |  | name defines the unique name of the signing mode |
| `number` | [int32](#int32) |  | number is the unique int32 identifier for the sign_mode enum |
| `authn_info_provider_method_fullname` | [string](#string) |  | authn_info_provider_method_fullname defines the fullname of the method to call to get the metadata required to authenticate using the provided sign_modes |






<a name="cosmos.base.reflection.v2alpha1.TxDescriptor"></a>

### TxDescriptor
TxDescriptor describes the accepted transaction type


| Field | Type | Label | Description |
| ----- | ---- | ----- | ----------- |
| `fullname` | [string](#string) |  | fullname is the protobuf fullname of the raw transaction type (for instance the tx.Tx type) it is not meant to support polymorphism of transaction types, it is supposed to be used by reflection clients to understand if they can handle a specific transaction type in an application. |
| `msgs` | [MsgDescriptor](#cosmos.base.reflection.v2alpha1.MsgDescriptor) | repeated | msgs lists the accepted application messages (sdk.Msg) |





 <!-- end messages -->

 <!-- end enums -->

 <!-- end HasExtensions -->


<a name="cosmos.base.reflection.v2alpha1.ReflectionService"></a>

### ReflectionService
ReflectionService defines a service for application reflection.

| Method Name | Request Type | Response Type | Description | HTTP Verb | Endpoint |
| ----------- | ------------ | ------------- | ------------| ------- | -------- |
| `GetAuthnDescriptor` | [GetAuthnDescriptorRequest](#cosmos.base.reflection.v2alpha1.GetAuthnDescriptorRequest) | [GetAuthnDescriptorResponse](#cosmos.base.reflection.v2alpha1.GetAuthnDescriptorResponse) | GetAuthnDescriptor returns information on how to authenticate transactions in the application NOTE: this RPC is still experimental and might be subject to breaking changes or removal in future releases of the cosmos-sdk. | GET|/cosmos/base/reflection/v1beta1/app_descriptor/authn|
| `GetChainDescriptor` | [GetChainDescriptorRequest](#cosmos.base.reflection.v2alpha1.GetChainDescriptorRequest) | [GetChainDescriptorResponse](#cosmos.base.reflection.v2alpha1.GetChainDescriptorResponse) | GetChainDescriptor returns the description of the chain | GET|/cosmos/base/reflection/v1beta1/app_descriptor/chain|
| `GetCodecDescriptor` | [GetCodecDescriptorRequest](#cosmos.base.reflection.v2alpha1.GetCodecDescriptorRequest) | [GetCodecDescriptorResponse](#cosmos.base.reflection.v2alpha1.GetCodecDescriptorResponse) | GetCodecDescriptor returns the descriptor of the codec of the application | GET|/cosmos/base/reflection/v1beta1/app_descriptor/codec|
| `GetConfigurationDescriptor` | [GetConfigurationDescriptorRequest](#cosmos.base.reflection.v2alpha1.GetConfigurationDescriptorRequest) | [GetConfigurationDescriptorResponse](#cosmos.base.reflection.v2alpha1.GetConfigurationDescriptorResponse) | GetConfigurationDescriptor returns the descriptor for the sdk.Config of the application | GET|/cosmos/base/reflection/v1beta1/app_descriptor/configuration|
| `GetQueryServicesDescriptor` | [GetQueryServicesDescriptorRequest](#cosmos.base.reflection.v2alpha1.GetQueryServicesDescriptorRequest) | [GetQueryServicesDescriptorResponse](#cosmos.base.reflection.v2alpha1.GetQueryServicesDescriptorResponse) | GetQueryServicesDescriptor returns the available gRPC queryable services of the application | GET|/cosmos/base/reflection/v1beta1/app_descriptor/query_services|
| `GetTxDescriptor` | [GetTxDescriptorRequest](#cosmos.base.reflection.v2alpha1.GetTxDescriptorRequest) | [GetTxDescriptorResponse](#cosmos.base.reflection.v2alpha1.GetTxDescriptorResponse) | GetTxDescriptor returns information on the used transaction object and available msgs that can be used | GET|/cosmos/base/reflection/v1beta1/app_descriptor/tx_descriptor|

 <!-- end services -->



<a name="cosmos/base/snapshots/v1beta1/snapshot.proto"></a>
<p align="right"><a href="#top">Top</a></p>

## cosmos/base/snapshots/v1beta1/snapshot.proto



<a name="cosmos.base.snapshots.v1beta1.Metadata"></a>

### Metadata
Metadata contains SDK-specific snapshot metadata.


| Field | Type | Label | Description |
| ----- | ---- | ----- | ----------- |
| `chunk_hashes` | [bytes](#bytes) | repeated | SHA-256 chunk hashes |






<a name="cosmos.base.snapshots.v1beta1.Snapshot"></a>

### Snapshot
Snapshot contains Tendermint state sync snapshot info.


| Field | Type | Label | Description |
| ----- | ---- | ----- | ----------- |
| `height` | [uint64](#uint64) |  |  |
| `format` | [uint32](#uint32) |  |  |
| `chunks` | [uint32](#uint32) |  |  |
| `hash` | [bytes](#bytes) |  |  |
| `metadata` | [Metadata](#cosmos.base.snapshots.v1beta1.Metadata) |  |  |





 <!-- end messages -->

 <!-- end enums -->

 <!-- end HasExtensions -->

 <!-- end services -->



<a name="cosmos/base/store/v1beta1/commit_info.proto"></a>
<p align="right"><a href="#top">Top</a></p>

## cosmos/base/store/v1beta1/commit_info.proto



<a name="cosmos.base.store.v1beta1.CommitID"></a>

### CommitID
CommitID defines the committment information when a specific store is
committed.


| Field | Type | Label | Description |
| ----- | ---- | ----- | ----------- |
| `version` | [int64](#int64) |  |  |
| `hash` | [bytes](#bytes) |  |  |






<a name="cosmos.base.store.v1beta1.CommitInfo"></a>

### CommitInfo
CommitInfo defines commit information used by the multi-store when committing
a version/height.


| Field | Type | Label | Description |
| ----- | ---- | ----- | ----------- |
| `version` | [int64](#int64) |  |  |
| `store_infos` | [StoreInfo](#cosmos.base.store.v1beta1.StoreInfo) | repeated |  |






<a name="cosmos.base.store.v1beta1.StoreInfo"></a>

### StoreInfo
StoreInfo defines store-specific commit information. It contains a reference
between a store name and the commit ID.


| Field | Type | Label | Description |
| ----- | ---- | ----- | ----------- |
| `name` | [string](#string) |  |  |
| `commit_id` | [CommitID](#cosmos.base.store.v1beta1.CommitID) |  |  |





 <!-- end messages -->

 <!-- end enums -->

 <!-- end HasExtensions -->

 <!-- end services -->



<a name="cosmos/base/store/v1beta1/listening.proto"></a>
<p align="right"><a href="#top">Top</a></p>

## cosmos/base/store/v1beta1/listening.proto



<a name="cosmos.base.store.v1beta1.StoreKVPair"></a>

### StoreKVPair
StoreKVPair is a KVStore KVPair used for listening to state changes (Sets and Deletes)
It optionally includes the StoreKey for the originating KVStore and a Boolean flag to distinguish between Sets and
Deletes

Since: cosmos-sdk 0.43


| Field | Type | Label | Description |
| ----- | ---- | ----- | ----------- |
| `store_key` | [string](#string) |  | the store key for the KVStore this pair originates from |
| `delete` | [bool](#bool) |  | true indicates a delete operation, false indicates a set operation |
| `key` | [bytes](#bytes) |  |  |
| `value` | [bytes](#bytes) |  |  |





 <!-- end messages -->

 <!-- end enums -->

 <!-- end HasExtensions -->

 <!-- end services -->



<a name="cosmos/base/store/v1beta1/snapshot.proto"></a>
<p align="right"><a href="#top">Top</a></p>

## cosmos/base/store/v1beta1/snapshot.proto



<a name="cosmos.base.store.v1beta1.SnapshotIAVLItem"></a>

### SnapshotIAVLItem
SnapshotIAVLItem is an exported IAVL node.


| Field | Type | Label | Description |
| ----- | ---- | ----- | ----------- |
| `key` | [bytes](#bytes) |  |  |
| `value` | [bytes](#bytes) |  |  |
| `version` | [int64](#int64) |  |  |
| `height` | [int32](#int32) |  |  |






<a name="cosmos.base.store.v1beta1.SnapshotItem"></a>

### SnapshotItem
SnapshotItem is an item contained in a rootmulti.Store snapshot.


| Field | Type | Label | Description |
| ----- | ---- | ----- | ----------- |
| `store` | [SnapshotStoreItem](#cosmos.base.store.v1beta1.SnapshotStoreItem) |  |  |
| `iavl` | [SnapshotIAVLItem](#cosmos.base.store.v1beta1.SnapshotIAVLItem) |  |  |






<a name="cosmos.base.store.v1beta1.SnapshotStoreItem"></a>

### SnapshotStoreItem
SnapshotStoreItem contains metadata about a snapshotted store.


| Field | Type | Label | Description |
| ----- | ---- | ----- | ----------- |
| `name` | [string](#string) |  |  |





 <!-- end messages -->

 <!-- end enums -->

 <!-- end HasExtensions -->

 <!-- end services -->



<a name="cosmos/base/tendermint/v1beta1/query.proto"></a>
<p align="right"><a href="#top">Top</a></p>

## cosmos/base/tendermint/v1beta1/query.proto



<a name="cosmos.base.tendermint.v1beta1.GetBlockByHeightRequest"></a>

### GetBlockByHeightRequest
GetBlockByHeightRequest is the request type for the Query/GetBlockByHeight RPC method.


| Field | Type | Label | Description |
| ----- | ---- | ----- | ----------- |
| `height` | [int64](#int64) |  |  |






<a name="cosmos.base.tendermint.v1beta1.GetBlockByHeightResponse"></a>

### GetBlockByHeightResponse
GetBlockByHeightResponse is the response type for the Query/GetBlockByHeight RPC method.


| Field | Type | Label | Description |
| ----- | ---- | ----- | ----------- |
| `block_id` | [tendermint.types.BlockID](#tendermint.types.BlockID) |  |  |
| `block` | [tendermint.types.Block](#tendermint.types.Block) |  |  |






<a name="cosmos.base.tendermint.v1beta1.GetLatestBlockRequest"></a>

### GetLatestBlockRequest
GetLatestBlockRequest is the request type for the Query/GetLatestBlock RPC method.






<a name="cosmos.base.tendermint.v1beta1.GetLatestBlockResponse"></a>

### GetLatestBlockResponse
GetLatestBlockResponse is the response type for the Query/GetLatestBlock RPC method.


| Field | Type | Label | Description |
| ----- | ---- | ----- | ----------- |
| `block_id` | [tendermint.types.BlockID](#tendermint.types.BlockID) |  |  |
| `block` | [tendermint.types.Block](#tendermint.types.Block) |  |  |






<a name="cosmos.base.tendermint.v1beta1.GetLatestValidatorSetRequest"></a>

### GetLatestValidatorSetRequest
GetLatestValidatorSetRequest is the request type for the Query/GetValidatorSetByHeight RPC method.


| Field | Type | Label | Description |
| ----- | ---- | ----- | ----------- |
| `pagination` | [cosmos.base.query.v1beta1.PageRequest](#cosmos.base.query.v1beta1.PageRequest) |  | pagination defines an pagination for the request. |






<a name="cosmos.base.tendermint.v1beta1.GetLatestValidatorSetResponse"></a>

### GetLatestValidatorSetResponse
GetLatestValidatorSetResponse is the response type for the Query/GetValidatorSetByHeight RPC method.


| Field | Type | Label | Description |
| ----- | ---- | ----- | ----------- |
| `block_height` | [int64](#int64) |  |  |
| `validators` | [Validator](#cosmos.base.tendermint.v1beta1.Validator) | repeated |  |
| `pagination` | [cosmos.base.query.v1beta1.PageResponse](#cosmos.base.query.v1beta1.PageResponse) |  | pagination defines an pagination for the response. |






<a name="cosmos.base.tendermint.v1beta1.GetNodeInfoRequest"></a>

### GetNodeInfoRequest
GetNodeInfoRequest is the request type for the Query/GetNodeInfo RPC method.






<a name="cosmos.base.tendermint.v1beta1.GetNodeInfoResponse"></a>

### GetNodeInfoResponse
GetNodeInfoResponse is the response type for the Query/GetNodeInfo RPC method.


| Field | Type | Label | Description |
| ----- | ---- | ----- | ----------- |
| `node_info` | [tendermint.p2p.NodeInfo](#tendermint.p2p.NodeInfo) |  |  |
| `application_version` | [VersionInfo](#cosmos.base.tendermint.v1beta1.VersionInfo) |  |  |






<a name="cosmos.base.tendermint.v1beta1.GetSyncingRequest"></a>

### GetSyncingRequest
GetSyncingRequest is the request type for the Query/GetSyncing RPC method.






<a name="cosmos.base.tendermint.v1beta1.GetSyncingResponse"></a>

### GetSyncingResponse
GetSyncingResponse is the response type for the Query/GetSyncing RPC method.


| Field | Type | Label | Description |
| ----- | ---- | ----- | ----------- |
| `syncing` | [bool](#bool) |  |  |






<a name="cosmos.base.tendermint.v1beta1.GetValidatorSetByHeightRequest"></a>

### GetValidatorSetByHeightRequest
GetValidatorSetByHeightRequest is the request type for the Query/GetValidatorSetByHeight RPC method.


| Field | Type | Label | Description |
| ----- | ---- | ----- | ----------- |
| `height` | [int64](#int64) |  |  |
| `pagination` | [cosmos.base.query.v1beta1.PageRequest](#cosmos.base.query.v1beta1.PageRequest) |  | pagination defines an pagination for the request. |






<a name="cosmos.base.tendermint.v1beta1.GetValidatorSetByHeightResponse"></a>

### GetValidatorSetByHeightResponse
GetValidatorSetByHeightResponse is the response type for the Query/GetValidatorSetByHeight RPC method.


| Field | Type | Label | Description |
| ----- | ---- | ----- | ----------- |
| `block_height` | [int64](#int64) |  |  |
| `validators` | [Validator](#cosmos.base.tendermint.v1beta1.Validator) | repeated |  |
| `pagination` | [cosmos.base.query.v1beta1.PageResponse](#cosmos.base.query.v1beta1.PageResponse) |  | pagination defines an pagination for the response. |






<a name="cosmos.base.tendermint.v1beta1.Module"></a>

### Module
Module is the type for VersionInfo


| Field | Type | Label | Description |
| ----- | ---- | ----- | ----------- |
| `path` | [string](#string) |  | module path |
| `version` | [string](#string) |  | module version |
| `sum` | [string](#string) |  | checksum |






<a name="cosmos.base.tendermint.v1beta1.Validator"></a>

### Validator
Validator is the type for the validator-set.


| Field | Type | Label | Description |
| ----- | ---- | ----- | ----------- |
| `address` | [string](#string) |  |  |
| `pub_key` | [google.protobuf.Any](#google.protobuf.Any) |  |  |
| `voting_power` | [int64](#int64) |  |  |
| `proposer_priority` | [int64](#int64) |  |  |






<a name="cosmos.base.tendermint.v1beta1.VersionInfo"></a>

### VersionInfo
VersionInfo is the type for the GetNodeInfoResponse message.


| Field | Type | Label | Description |
| ----- | ---- | ----- | ----------- |
| `name` | [string](#string) |  |  |
| `app_name` | [string](#string) |  |  |
| `version` | [string](#string) |  |  |
| `git_commit` | [string](#string) |  |  |
| `build_tags` | [string](#string) |  |  |
| `go_version` | [string](#string) |  |  |
| `build_deps` | [Module](#cosmos.base.tendermint.v1beta1.Module) | repeated |  |
| `cosmos_sdk_version` | [string](#string) |  | Since: cosmos-sdk 0.43 |





 <!-- end messages -->

 <!-- end enums -->

 <!-- end HasExtensions -->


<a name="cosmos.base.tendermint.v1beta1.Service"></a>

### Service
Service defines the gRPC querier service for tendermint queries.

| Method Name | Request Type | Response Type | Description | HTTP Verb | Endpoint |
| ----------- | ------------ | ------------- | ------------| ------- | -------- |
| `GetNodeInfo` | [GetNodeInfoRequest](#cosmos.base.tendermint.v1beta1.GetNodeInfoRequest) | [GetNodeInfoResponse](#cosmos.base.tendermint.v1beta1.GetNodeInfoResponse) | GetNodeInfo queries the current node info. | GET|/cosmos/base/tendermint/v1beta1/node_info|
| `GetSyncing` | [GetSyncingRequest](#cosmos.base.tendermint.v1beta1.GetSyncingRequest) | [GetSyncingResponse](#cosmos.base.tendermint.v1beta1.GetSyncingResponse) | GetSyncing queries node syncing. | GET|/cosmos/base/tendermint/v1beta1/syncing|
| `GetLatestBlock` | [GetLatestBlockRequest](#cosmos.base.tendermint.v1beta1.GetLatestBlockRequest) | [GetLatestBlockResponse](#cosmos.base.tendermint.v1beta1.GetLatestBlockResponse) | GetLatestBlock returns the latest block. | GET|/cosmos/base/tendermint/v1beta1/blocks/latest|
| `GetBlockByHeight` | [GetBlockByHeightRequest](#cosmos.base.tendermint.v1beta1.GetBlockByHeightRequest) | [GetBlockByHeightResponse](#cosmos.base.tendermint.v1beta1.GetBlockByHeightResponse) | GetBlockByHeight queries block for given height. | GET|/cosmos/base/tendermint/v1beta1/blocks/{height}|
| `GetLatestValidatorSet` | [GetLatestValidatorSetRequest](#cosmos.base.tendermint.v1beta1.GetLatestValidatorSetRequest) | [GetLatestValidatorSetResponse](#cosmos.base.tendermint.v1beta1.GetLatestValidatorSetResponse) | GetLatestValidatorSet queries latest validator-set. | GET|/cosmos/base/tendermint/v1beta1/validatorsets/latest|
| `GetValidatorSetByHeight` | [GetValidatorSetByHeightRequest](#cosmos.base.tendermint.v1beta1.GetValidatorSetByHeightRequest) | [GetValidatorSetByHeightResponse](#cosmos.base.tendermint.v1beta1.GetValidatorSetByHeightResponse) | GetValidatorSetByHeight queries validator-set at a given height. | GET|/cosmos/base/tendermint/v1beta1/validatorsets/{height}|

 <!-- end services -->



<a name="cosmos/capability/v1beta1/capability.proto"></a>
<p align="right"><a href="#top">Top</a></p>

## cosmos/capability/v1beta1/capability.proto



<a name="cosmos.capability.v1beta1.Capability"></a>

### Capability
Capability defines an implementation of an object capability. The index
provided to a Capability must be globally unique.


| Field | Type | Label | Description |
| ----- | ---- | ----- | ----------- |
| `index` | [uint64](#uint64) |  |  |






<a name="cosmos.capability.v1beta1.CapabilityOwners"></a>

### CapabilityOwners
CapabilityOwners defines a set of owners of a single Capability. The set of
owners must be unique.


| Field | Type | Label | Description |
| ----- | ---- | ----- | ----------- |
| `owners` | [Owner](#cosmos.capability.v1beta1.Owner) | repeated |  |






<a name="cosmos.capability.v1beta1.Owner"></a>

### Owner
Owner defines a single capability owner. An owner is defined by the name of
capability and the module name.


| Field | Type | Label | Description |
| ----- | ---- | ----- | ----------- |
| `module` | [string](#string) |  |  |
| `name` | [string](#string) |  |  |





 <!-- end messages -->

 <!-- end enums -->

 <!-- end HasExtensions -->

 <!-- end services -->



<a name="cosmos/capability/v1beta1/genesis.proto"></a>
<p align="right"><a href="#top">Top</a></p>

## cosmos/capability/v1beta1/genesis.proto



<a name="cosmos.capability.v1beta1.GenesisOwners"></a>

### GenesisOwners
GenesisOwners defines the capability owners with their corresponding index.


| Field | Type | Label | Description |
| ----- | ---- | ----- | ----------- |
| `index` | [uint64](#uint64) |  | index is the index of the capability owner. |
| `index_owners` | [CapabilityOwners](#cosmos.capability.v1beta1.CapabilityOwners) |  | index_owners are the owners at the given index. |






<a name="cosmos.capability.v1beta1.GenesisState"></a>

### GenesisState
GenesisState defines the capability module's genesis state.


| Field | Type | Label | Description |
| ----- | ---- | ----- | ----------- |
| `index` | [uint64](#uint64) |  | index is the capability global index. |
| `owners` | [GenesisOwners](#cosmos.capability.v1beta1.GenesisOwners) | repeated | owners represents a map from index to owners of the capability index index key is string to allow amino marshalling. |





 <!-- end messages -->

 <!-- end enums -->

 <!-- end HasExtensions -->

 <!-- end services -->



<a name="cosmos/crisis/v1beta1/genesis.proto"></a>
<p align="right"><a href="#top">Top</a></p>

## cosmos/crisis/v1beta1/genesis.proto



<a name="cosmos.crisis.v1beta1.GenesisState"></a>

### GenesisState
GenesisState defines the crisis module's genesis state.


| Field | Type | Label | Description |
| ----- | ---- | ----- | ----------- |
| `constant_fee` | [cosmos.base.v1beta1.Coin](#cosmos.base.v1beta1.Coin) |  | constant_fee is the fee used to verify the invariant in the crisis module. |





 <!-- end messages -->

 <!-- end enums -->

 <!-- end HasExtensions -->

 <!-- end services -->



<a name="cosmos/crisis/v1beta1/tx.proto"></a>
<p align="right"><a href="#top">Top</a></p>

## cosmos/crisis/v1beta1/tx.proto



<a name="cosmos.crisis.v1beta1.MsgVerifyInvariant"></a>

### MsgVerifyInvariant
MsgVerifyInvariant represents a message to verify a particular invariance.


| Field | Type | Label | Description |
| ----- | ---- | ----- | ----------- |
| `sender` | [string](#string) |  |  |
| `invariant_module_name` | [string](#string) |  |  |
| `invariant_route` | [string](#string) |  |  |






<a name="cosmos.crisis.v1beta1.MsgVerifyInvariantResponse"></a>

### MsgVerifyInvariantResponse
MsgVerifyInvariantResponse defines the Msg/VerifyInvariant response type.





 <!-- end messages -->

 <!-- end enums -->

 <!-- end HasExtensions -->


<a name="cosmos.crisis.v1beta1.Msg"></a>

### Msg
Msg defines the bank Msg service.

| Method Name | Request Type | Response Type | Description | HTTP Verb | Endpoint |
| ----------- | ------------ | ------------- | ------------| ------- | -------- |
| `VerifyInvariant` | [MsgVerifyInvariant](#cosmos.crisis.v1beta1.MsgVerifyInvariant) | [MsgVerifyInvariantResponse](#cosmos.crisis.v1beta1.MsgVerifyInvariantResponse) | VerifyInvariant defines a method to verify a particular invariance. | |

 <!-- end services -->



<a name="cosmos/crypto/ed25519/keys.proto"></a>
<p align="right"><a href="#top">Top</a></p>

## cosmos/crypto/ed25519/keys.proto



<a name="cosmos.crypto.ed25519.PrivKey"></a>

### PrivKey
Deprecated: PrivKey defines a ed25519 private key.
NOTE: ed25519 keys must not be used in SDK apps except in a tendermint validator context.


| Field | Type | Label | Description |
| ----- | ---- | ----- | ----------- |
| `key` | [bytes](#bytes) |  |  |






<a name="cosmos.crypto.ed25519.PubKey"></a>

### PubKey
PubKey is an ed25519 public key for handling Tendermint keys in SDK.
It's needed for Any serialization and SDK compatibility.
It must not be used in a non Tendermint key context because it doesn't implement
ADR-28. Nevertheless, you will like to use ed25519 in app user level
then you must create a new proto message and follow ADR-28 for Address construction.


| Field | Type | Label | Description |
| ----- | ---- | ----- | ----------- |
| `key` | [bytes](#bytes) |  |  |





 <!-- end messages -->

 <!-- end enums -->

 <!-- end HasExtensions -->

 <!-- end services -->



<a name="cosmos/crypto/hd/v1/hd.proto"></a>
<p align="right"><a href="#top">Top</a></p>

## cosmos/crypto/hd/v1/hd.proto



<a name="cosmos.crypto.hd.v1.BIP44Params"></a>

### BIP44Params
BIP44Params is used as path field in ledger item in Record.


| Field | Type | Label | Description |
| ----- | ---- | ----- | ----------- |
| `purpose` | [uint32](#uint32) |  | purpose is a constant set to 44' (or 0x8000002C) following the BIP43 recommendation |
| `coin_type` | [uint32](#uint32) |  | coin_type is a constant that improves privacy |
| `account` | [uint32](#uint32) |  | account splits the key space into independent user identities |
| `change` | [bool](#bool) |  | change is a constant used for public derivation. Constant 0 is used for external chain and constant 1 for internal chain. |
| `address_index` | [uint32](#uint32) |  | address_index is used as child index in BIP32 derivation |





 <!-- end messages -->

 <!-- end enums -->

 <!-- end HasExtensions -->

 <!-- end services -->



<a name="cosmos/crypto/keyring/v1/record.proto"></a>
<p align="right"><a href="#top">Top</a></p>

## cosmos/crypto/keyring/v1/record.proto



<a name="cosmos.crypto.keyring.v1.Record"></a>

### Record
Record is used for representing a key in the keyring.


| Field | Type | Label | Description |
| ----- | ---- | ----- | ----------- |
| `name` | [string](#string) |  | name represents a name of Record |
| `pub_key` | [google.protobuf.Any](#google.protobuf.Any) |  | pub_key represents a public key in any format |
| `local` | [Record.Local](#cosmos.crypto.keyring.v1.Record.Local) |  | local stores the public information about a locally stored key |
| `ledger` | [Record.Ledger](#cosmos.crypto.keyring.v1.Record.Ledger) |  | ledger stores the public information about a Ledger key |
| `multi` | [Record.Multi](#cosmos.crypto.keyring.v1.Record.Multi) |  | Multi does not store any information. |
| `offline` | [Record.Offline](#cosmos.crypto.keyring.v1.Record.Offline) |  | Offline does not store any information. |






<a name="cosmos.crypto.keyring.v1.Record.Ledger"></a>

### Record.Ledger
Ledger item


| Field | Type | Label | Description |
| ----- | ---- | ----- | ----------- |
| `path` | [cosmos.crypto.hd.v1.BIP44Params](#cosmos.crypto.hd.v1.BIP44Params) |  |  |






<a name="cosmos.crypto.keyring.v1.Record.Local"></a>

### Record.Local
Item is a keyring item stored in a keyring backend.
Local item


| Field | Type | Label | Description |
| ----- | ---- | ----- | ----------- |
| `priv_key` | [google.protobuf.Any](#google.protobuf.Any) |  |  |
| `priv_key_type` | [string](#string) |  |  |






<a name="cosmos.crypto.keyring.v1.Record.Multi"></a>

### Record.Multi
Multi item






<a name="cosmos.crypto.keyring.v1.Record.Offline"></a>

### Record.Offline
Offline item





 <!-- end messages -->

 <!-- end enums -->

 <!-- end HasExtensions -->

 <!-- end services -->



<a name="cosmos/crypto/multisig/keys.proto"></a>
<p align="right"><a href="#top">Top</a></p>

## cosmos/crypto/multisig/keys.proto



<a name="cosmos.crypto.multisig.LegacyAminoPubKey"></a>

### LegacyAminoPubKey
LegacyAminoPubKey specifies a public key type
which nests multiple public keys and a threshold,
it uses legacy amino address rules.


| Field | Type | Label | Description |
| ----- | ---- | ----- | ----------- |
| `threshold` | [uint32](#uint32) |  |  |
| `public_keys` | [google.protobuf.Any](#google.protobuf.Any) | repeated |  |





 <!-- end messages -->

 <!-- end enums -->

 <!-- end HasExtensions -->

 <!-- end services -->



<a name="cosmos/crypto/multisig/v1beta1/multisig.proto"></a>
<p align="right"><a href="#top">Top</a></p>

## cosmos/crypto/multisig/v1beta1/multisig.proto



<a name="cosmos.crypto.multisig.v1beta1.CompactBitArray"></a>

### CompactBitArray
CompactBitArray is an implementation of a space efficient bit array.
This is used to ensure that the encoded data takes up a minimal amount of
space after proto encoding.
This is not thread safe, and is not intended for concurrent usage.


| Field | Type | Label | Description |
| ----- | ---- | ----- | ----------- |
| `extra_bits_stored` | [uint32](#uint32) |  |  |
| `elems` | [bytes](#bytes) |  |  |






<a name="cosmos.crypto.multisig.v1beta1.MultiSignature"></a>

### MultiSignature
MultiSignature wraps the signatures from a multisig.LegacyAminoPubKey.
See cosmos.tx.v1betata1.ModeInfo.Multi for how to specify which signers
signed and with which modes.


| Field | Type | Label | Description |
| ----- | ---- | ----- | ----------- |
| `signatures` | [bytes](#bytes) | repeated |  |





 <!-- end messages -->

 <!-- end enums -->

 <!-- end HasExtensions -->

 <!-- end services -->



<a name="cosmos/crypto/secp256k1/keys.proto"></a>
<p align="right"><a href="#top">Top</a></p>

## cosmos/crypto/secp256k1/keys.proto



<a name="cosmos.crypto.secp256k1.PrivKey"></a>

### PrivKey
PrivKey defines a secp256k1 private key.


| Field | Type | Label | Description |
| ----- | ---- | ----- | ----------- |
| `key` | [bytes](#bytes) |  |  |






<a name="cosmos.crypto.secp256k1.PubKey"></a>

### PubKey
PubKey defines a secp256k1 public key
Key is the compressed form of the pubkey. The first byte depends is a 0x02 byte
if the y-coordinate is the lexicographically largest of the two associated with
the x-coordinate. Otherwise the first byte is a 0x03.
This prefix is followed with the x-coordinate.


| Field | Type | Label | Description |
| ----- | ---- | ----- | ----------- |
| `key` | [bytes](#bytes) |  |  |





 <!-- end messages -->

 <!-- end enums -->

 <!-- end HasExtensions -->

 <!-- end services -->



<a name="cosmos/crypto/secp256r1/keys.proto"></a>
<p align="right"><a href="#top">Top</a></p>

## cosmos/crypto/secp256r1/keys.proto
Since: cosmos-sdk 0.43


<a name="cosmos.crypto.secp256r1.PrivKey"></a>

### PrivKey
PrivKey defines a secp256r1 ECDSA private key.


| Field | Type | Label | Description |
| ----- | ---- | ----- | ----------- |
| `secret` | [bytes](#bytes) |  | secret number serialized using big-endian encoding |






<a name="cosmos.crypto.secp256r1.PubKey"></a>

### PubKey
PubKey defines a secp256r1 ECDSA public key.


| Field | Type | Label | Description |
| ----- | ---- | ----- | ----------- |
| `key` | [bytes](#bytes) |  | Point on secp256r1 curve in a compressed representation as specified in section 4.3.6 of ANSI X9.62: https://webstore.ansi.org/standards/ascx9/ansix9621998 |





 <!-- end messages -->

 <!-- end enums -->

 <!-- end HasExtensions -->

 <!-- end services -->



<a name="cosmos/distribution/v1beta1/distribution.proto"></a>
<p align="right"><a href="#top">Top</a></p>

## cosmos/distribution/v1beta1/distribution.proto



<a name="cosmos.distribution.v1beta1.CommunityPoolSpendProposal"></a>

### CommunityPoolSpendProposal
CommunityPoolSpendProposal details a proposal for use of community funds,
together with how many coins are proposed to be spent, and to which
recipient account.


| Field | Type | Label | Description |
| ----- | ---- | ----- | ----------- |
| `title` | [string](#string) |  |  |
| `description` | [string](#string) |  |  |
| `recipient` | [string](#string) |  |  |
| `amount` | [cosmos.base.v1beta1.Coin](#cosmos.base.v1beta1.Coin) | repeated |  |






<a name="cosmos.distribution.v1beta1.CommunityPoolSpendProposalWithDeposit"></a>

### CommunityPoolSpendProposalWithDeposit
CommunityPoolSpendProposalWithDeposit defines a CommunityPoolSpendProposal
with a deposit


| Field | Type | Label | Description |
| ----- | ---- | ----- | ----------- |
| `title` | [string](#string) |  |  |
| `description` | [string](#string) |  |  |
| `recipient` | [string](#string) |  |  |
| `amount` | [string](#string) |  |  |
| `deposit` | [string](#string) |  |  |






<a name="cosmos.distribution.v1beta1.DelegationDelegatorReward"></a>

### DelegationDelegatorReward
DelegationDelegatorReward represents the properties
of a delegator's delegation reward.


| Field | Type | Label | Description |
| ----- | ---- | ----- | ----------- |
| `validator_address` | [string](#string) |  |  |
| `reward` | [cosmos.base.v1beta1.DecCoin](#cosmos.base.v1beta1.DecCoin) | repeated |  |






<a name="cosmos.distribution.v1beta1.DelegatorStartingInfo"></a>

### DelegatorStartingInfo
DelegatorStartingInfo represents the starting info for a delegator reward
period. It tracks the previous validator period, the delegation's amount of
staking token, and the creation height (to check later on if any slashes have
occurred). NOTE: Even though validators are slashed to whole staking tokens,
the delegators within the validator may be left with less than a full token,
thus sdk.Dec is used.


| Field | Type | Label | Description |
| ----- | ---- | ----- | ----------- |
| `previous_period` | [uint64](#uint64) |  |  |
| `stake` | [string](#string) |  |  |
| `height` | [uint64](#uint64) |  |  |






<a name="cosmos.distribution.v1beta1.FeePool"></a>

### FeePool
FeePool is the global fee pool for distribution.


| Field | Type | Label | Description |
| ----- | ---- | ----- | ----------- |
| `community_pool` | [cosmos.base.v1beta1.DecCoin](#cosmos.base.v1beta1.DecCoin) | repeated |  |






<a name="cosmos.distribution.v1beta1.Params"></a>

### Params
Params defines the set of params for the distribution module.


| Field | Type | Label | Description |
| ----- | ---- | ----- | ----------- |
| `community_tax` | [string](#string) |  |  |
| `base_proposer_reward` | [string](#string) |  |  |
| `bonus_proposer_reward` | [string](#string) |  |  |
| `withdraw_addr_enabled` | [bool](#bool) |  |  |






<a name="cosmos.distribution.v1beta1.ValidatorAccumulatedCommission"></a>

### ValidatorAccumulatedCommission
ValidatorAccumulatedCommission represents accumulated commission
for a validator kept as a running counter, can be withdrawn at any time.


| Field | Type | Label | Description |
| ----- | ---- | ----- | ----------- |
| `commission` | [cosmos.base.v1beta1.DecCoin](#cosmos.base.v1beta1.DecCoin) | repeated |  |






<a name="cosmos.distribution.v1beta1.ValidatorCurrentRewards"></a>

### ValidatorCurrentRewards
ValidatorCurrentRewards represents current rewards and current
period for a validator kept as a running counter and incremented
each block as long as the validator's tokens remain constant.


| Field | Type | Label | Description |
| ----- | ---- | ----- | ----------- |
| `rewards` | [cosmos.base.v1beta1.DecCoin](#cosmos.base.v1beta1.DecCoin) | repeated |  |
| `period` | [uint64](#uint64) |  |  |






<a name="cosmos.distribution.v1beta1.ValidatorHistoricalRewards"></a>

### ValidatorHistoricalRewards
ValidatorHistoricalRewards represents historical rewards for a validator.
Height is implicit within the store key.
Cumulative reward ratio is the sum from the zeroeth period
until this period of rewards / tokens, per the spec.
The reference count indicates the number of objects
which might need to reference this historical entry at any point.
ReferenceCount =
   number of outstanding delegations which ended the associated period (and
   might need to read that record)
 + number of slashes which ended the associated period (and might need to
 read that record)
 + one per validator for the zeroeth period, set on initialization


| Field | Type | Label | Description |
| ----- | ---- | ----- | ----------- |
| `cumulative_reward_ratio` | [cosmos.base.v1beta1.DecCoin](#cosmos.base.v1beta1.DecCoin) | repeated |  |
| `reference_count` | [uint32](#uint32) |  |  |






<a name="cosmos.distribution.v1beta1.ValidatorOutstandingRewards"></a>

### ValidatorOutstandingRewards
ValidatorOutstandingRewards represents outstanding (un-withdrawn) rewards
for a validator inexpensive to track, allows simple sanity checks.


| Field | Type | Label | Description |
| ----- | ---- | ----- | ----------- |
| `rewards` | [cosmos.base.v1beta1.DecCoin](#cosmos.base.v1beta1.DecCoin) | repeated |  |






<a name="cosmos.distribution.v1beta1.ValidatorSlashEvent"></a>

### ValidatorSlashEvent
ValidatorSlashEvent represents a validator slash event.
Height is implicit within the store key.
This is needed to calculate appropriate amount of staking tokens
for delegations which are withdrawn after a slash has occurred.


| Field | Type | Label | Description |
| ----- | ---- | ----- | ----------- |
| `validator_period` | [uint64](#uint64) |  |  |
| `fraction` | [string](#string) |  |  |






<a name="cosmos.distribution.v1beta1.ValidatorSlashEvents"></a>

### ValidatorSlashEvents
ValidatorSlashEvents is a collection of ValidatorSlashEvent messages.


| Field | Type | Label | Description |
| ----- | ---- | ----- | ----------- |
| `validator_slash_events` | [ValidatorSlashEvent](#cosmos.distribution.v1beta1.ValidatorSlashEvent) | repeated |  |





 <!-- end messages -->

 <!-- end enums -->

 <!-- end HasExtensions -->

 <!-- end services -->



<a name="cosmos/distribution/v1beta1/genesis.proto"></a>
<p align="right"><a href="#top">Top</a></p>

## cosmos/distribution/v1beta1/genesis.proto



<a name="cosmos.distribution.v1beta1.DelegatorStartingInfoRecord"></a>

### DelegatorStartingInfoRecord
DelegatorStartingInfoRecord used for import / export via genesis json.


| Field | Type | Label | Description |
| ----- | ---- | ----- | ----------- |
| `delegator_address` | [string](#string) |  | delegator_address is the address of the delegator. |
| `validator_address` | [string](#string) |  | validator_address is the address of the validator. |
| `starting_info` | [DelegatorStartingInfo](#cosmos.distribution.v1beta1.DelegatorStartingInfo) |  | starting_info defines the starting info of a delegator. |






<a name="cosmos.distribution.v1beta1.DelegatorWithdrawInfo"></a>

### DelegatorWithdrawInfo
DelegatorWithdrawInfo is the address for where distributions rewards are
withdrawn to by default this struct is only used at genesis to feed in
default withdraw addresses.


| Field | Type | Label | Description |
| ----- | ---- | ----- | ----------- |
| `delegator_address` | [string](#string) |  | delegator_address is the address of the delegator. |
| `withdraw_address` | [string](#string) |  | withdraw_address is the address to withdraw the delegation rewards to. |






<a name="cosmos.distribution.v1beta1.GenesisState"></a>

### GenesisState
GenesisState defines the distribution module's genesis state.


| Field | Type | Label | Description |
| ----- | ---- | ----- | ----------- |
| `params` | [Params](#cosmos.distribution.v1beta1.Params) |  | params defines all the paramaters of the module. |
| `fee_pool` | [FeePool](#cosmos.distribution.v1beta1.FeePool) |  | fee_pool defines the fee pool at genesis. |
| `delegator_withdraw_infos` | [DelegatorWithdrawInfo](#cosmos.distribution.v1beta1.DelegatorWithdrawInfo) | repeated | fee_pool defines the delegator withdraw infos at genesis. |
| `previous_proposer` | [string](#string) |  | fee_pool defines the previous proposer at genesis. |
| `outstanding_rewards` | [ValidatorOutstandingRewardsRecord](#cosmos.distribution.v1beta1.ValidatorOutstandingRewardsRecord) | repeated | fee_pool defines the outstanding rewards of all validators at genesis. |
| `validator_accumulated_commissions` | [ValidatorAccumulatedCommissionRecord](#cosmos.distribution.v1beta1.ValidatorAccumulatedCommissionRecord) | repeated | fee_pool defines the accumulated commisions of all validators at genesis. |
| `validator_historical_rewards` | [ValidatorHistoricalRewardsRecord](#cosmos.distribution.v1beta1.ValidatorHistoricalRewardsRecord) | repeated | fee_pool defines the historical rewards of all validators at genesis. |
| `validator_current_rewards` | [ValidatorCurrentRewardsRecord](#cosmos.distribution.v1beta1.ValidatorCurrentRewardsRecord) | repeated | fee_pool defines the current rewards of all validators at genesis. |
| `delegator_starting_infos` | [DelegatorStartingInfoRecord](#cosmos.distribution.v1beta1.DelegatorStartingInfoRecord) | repeated | fee_pool defines the delegator starting infos at genesis. |
| `validator_slash_events` | [ValidatorSlashEventRecord](#cosmos.distribution.v1beta1.ValidatorSlashEventRecord) | repeated | fee_pool defines the validator slash events at genesis. |






<a name="cosmos.distribution.v1beta1.ValidatorAccumulatedCommissionRecord"></a>

### ValidatorAccumulatedCommissionRecord
ValidatorAccumulatedCommissionRecord is used for import / export via genesis
json.


| Field | Type | Label | Description |
| ----- | ---- | ----- | ----------- |
| `validator_address` | [string](#string) |  | validator_address is the address of the validator. |
| `accumulated` | [ValidatorAccumulatedCommission](#cosmos.distribution.v1beta1.ValidatorAccumulatedCommission) |  | accumulated is the accumulated commission of a validator. |






<a name="cosmos.distribution.v1beta1.ValidatorCurrentRewardsRecord"></a>

### ValidatorCurrentRewardsRecord
ValidatorCurrentRewardsRecord is used for import / export via genesis json.


| Field | Type | Label | Description |
| ----- | ---- | ----- | ----------- |
| `validator_address` | [string](#string) |  | validator_address is the address of the validator. |
| `rewards` | [ValidatorCurrentRewards](#cosmos.distribution.v1beta1.ValidatorCurrentRewards) |  | rewards defines the current rewards of a validator. |






<a name="cosmos.distribution.v1beta1.ValidatorHistoricalRewardsRecord"></a>

### ValidatorHistoricalRewardsRecord
ValidatorHistoricalRewardsRecord is used for import / export via genesis
json.


| Field | Type | Label | Description |
| ----- | ---- | ----- | ----------- |
| `validator_address` | [string](#string) |  | validator_address is the address of the validator. |
| `period` | [uint64](#uint64) |  | period defines the period the historical rewards apply to. |
| `rewards` | [ValidatorHistoricalRewards](#cosmos.distribution.v1beta1.ValidatorHistoricalRewards) |  | rewards defines the historical rewards of a validator. |






<a name="cosmos.distribution.v1beta1.ValidatorOutstandingRewardsRecord"></a>

### ValidatorOutstandingRewardsRecord
ValidatorOutstandingRewardsRecord is used for import/export via genesis json.


| Field | Type | Label | Description |
| ----- | ---- | ----- | ----------- |
| `validator_address` | [string](#string) |  | validator_address is the address of the validator. |
| `outstanding_rewards` | [cosmos.base.v1beta1.DecCoin](#cosmos.base.v1beta1.DecCoin) | repeated | outstanding_rewards represents the oustanding rewards of a validator. |






<a name="cosmos.distribution.v1beta1.ValidatorSlashEventRecord"></a>

### ValidatorSlashEventRecord
ValidatorSlashEventRecord is used for import / export via genesis json.


| Field | Type | Label | Description |
| ----- | ---- | ----- | ----------- |
| `validator_address` | [string](#string) |  | validator_address is the address of the validator. |
| `height` | [uint64](#uint64) |  | height defines the block height at which the slash event occured. |
| `period` | [uint64](#uint64) |  | period is the period of the slash event. |
| `validator_slash_event` | [ValidatorSlashEvent](#cosmos.distribution.v1beta1.ValidatorSlashEvent) |  | validator_slash_event describes the slash event. |





 <!-- end messages -->

 <!-- end enums -->

 <!-- end HasExtensions -->

 <!-- end services -->



<a name="cosmos/distribution/v1beta1/query.proto"></a>
<p align="right"><a href="#top">Top</a></p>

## cosmos/distribution/v1beta1/query.proto



<a name="cosmos.distribution.v1beta1.QueryCommunityPoolRequest"></a>

### QueryCommunityPoolRequest
QueryCommunityPoolRequest is the request type for the Query/CommunityPool RPC
method.






<a name="cosmos.distribution.v1beta1.QueryCommunityPoolResponse"></a>

### QueryCommunityPoolResponse
QueryCommunityPoolResponse is the response type for the Query/CommunityPool
RPC method.


| Field | Type | Label | Description |
| ----- | ---- | ----- | ----------- |
| `pool` | [cosmos.base.v1beta1.DecCoin](#cosmos.base.v1beta1.DecCoin) | repeated | pool defines community pool's coins. |






<a name="cosmos.distribution.v1beta1.QueryDelegationRewardsRequest"></a>

### QueryDelegationRewardsRequest
QueryDelegationRewardsRequest is the request type for the
Query/DelegationRewards RPC method.


| Field | Type | Label | Description |
| ----- | ---- | ----- | ----------- |
| `delegator_address` | [string](#string) |  | delegator_address defines the delegator address to query for. |
| `validator_address` | [string](#string) |  | validator_address defines the validator address to query for. |






<a name="cosmos.distribution.v1beta1.QueryDelegationRewardsResponse"></a>

### QueryDelegationRewardsResponse
QueryDelegationRewardsResponse is the response type for the
Query/DelegationRewards RPC method.


| Field | Type | Label | Description |
| ----- | ---- | ----- | ----------- |
| `rewards` | [cosmos.base.v1beta1.DecCoin](#cosmos.base.v1beta1.DecCoin) | repeated | rewards defines the rewards accrued by a delegation. |






<a name="cosmos.distribution.v1beta1.QueryDelegationTotalRewardsRequest"></a>

### QueryDelegationTotalRewardsRequest
QueryDelegationTotalRewardsRequest is the request type for the
Query/DelegationTotalRewards RPC method.


| Field | Type | Label | Description |
| ----- | ---- | ----- | ----------- |
| `delegator_address` | [string](#string) |  | delegator_address defines the delegator address to query for. |






<a name="cosmos.distribution.v1beta1.QueryDelegationTotalRewardsResponse"></a>

### QueryDelegationTotalRewardsResponse
QueryDelegationTotalRewardsResponse is the response type for the
Query/DelegationTotalRewards RPC method.


| Field | Type | Label | Description |
| ----- | ---- | ----- | ----------- |
| `rewards` | [DelegationDelegatorReward](#cosmos.distribution.v1beta1.DelegationDelegatorReward) | repeated | rewards defines all the rewards accrued by a delegator. |
| `total` | [cosmos.base.v1beta1.DecCoin](#cosmos.base.v1beta1.DecCoin) | repeated | total defines the sum of all the rewards. |






<a name="cosmos.distribution.v1beta1.QueryDelegatorValidatorsRequest"></a>

### QueryDelegatorValidatorsRequest
QueryDelegatorValidatorsRequest is the request type for the
Query/DelegatorValidators RPC method.


| Field | Type | Label | Description |
| ----- | ---- | ----- | ----------- |
| `delegator_address` | [string](#string) |  | delegator_address defines the delegator address to query for. |






<a name="cosmos.distribution.v1beta1.QueryDelegatorValidatorsResponse"></a>

### QueryDelegatorValidatorsResponse
QueryDelegatorValidatorsResponse is the response type for the
Query/DelegatorValidators RPC method.


| Field | Type | Label | Description |
| ----- | ---- | ----- | ----------- |
| `validators` | [string](#string) | repeated | validators defines the validators a delegator is delegating for. |






<a name="cosmos.distribution.v1beta1.QueryDelegatorWithdrawAddressRequest"></a>

### QueryDelegatorWithdrawAddressRequest
QueryDelegatorWithdrawAddressRequest is the request type for the
Query/DelegatorWithdrawAddress RPC method.


| Field | Type | Label | Description |
| ----- | ---- | ----- | ----------- |
| `delegator_address` | [string](#string) |  | delegator_address defines the delegator address to query for. |






<a name="cosmos.distribution.v1beta1.QueryDelegatorWithdrawAddressResponse"></a>

### QueryDelegatorWithdrawAddressResponse
QueryDelegatorWithdrawAddressResponse is the response type for the
Query/DelegatorWithdrawAddress RPC method.


| Field | Type | Label | Description |
| ----- | ---- | ----- | ----------- |
| `withdraw_address` | [string](#string) |  | withdraw_address defines the delegator address to query for. |






<a name="cosmos.distribution.v1beta1.QueryParamsRequest"></a>

### QueryParamsRequest
QueryParamsRequest is the request type for the Query/Params RPC method.






<a name="cosmos.distribution.v1beta1.QueryParamsResponse"></a>

### QueryParamsResponse
QueryParamsResponse is the response type for the Query/Params RPC method.


| Field | Type | Label | Description |
| ----- | ---- | ----- | ----------- |
| `params` | [Params](#cosmos.distribution.v1beta1.Params) |  | params defines the parameters of the module. |






<a name="cosmos.distribution.v1beta1.QueryValidatorCommissionRequest"></a>

### QueryValidatorCommissionRequest
QueryValidatorCommissionRequest is the request type for the
Query/ValidatorCommission RPC method


| Field | Type | Label | Description |
| ----- | ---- | ----- | ----------- |
| `validator_address` | [string](#string) |  | validator_address defines the validator address to query for. |






<a name="cosmos.distribution.v1beta1.QueryValidatorCommissionResponse"></a>

### QueryValidatorCommissionResponse
QueryValidatorCommissionResponse is the response type for the
Query/ValidatorCommission RPC method


| Field | Type | Label | Description |
| ----- | ---- | ----- | ----------- |
| `commission` | [ValidatorAccumulatedCommission](#cosmos.distribution.v1beta1.ValidatorAccumulatedCommission) |  | commission defines the commision the validator received. |






<a name="cosmos.distribution.v1beta1.QueryValidatorOutstandingRewardsRequest"></a>

### QueryValidatorOutstandingRewardsRequest
QueryValidatorOutstandingRewardsRequest is the request type for the
Query/ValidatorOutstandingRewards RPC method.


| Field | Type | Label | Description |
| ----- | ---- | ----- | ----------- |
| `validator_address` | [string](#string) |  | validator_address defines the validator address to query for. |






<a name="cosmos.distribution.v1beta1.QueryValidatorOutstandingRewardsResponse"></a>

### QueryValidatorOutstandingRewardsResponse
QueryValidatorOutstandingRewardsResponse is the response type for the
Query/ValidatorOutstandingRewards RPC method.


| Field | Type | Label | Description |
| ----- | ---- | ----- | ----------- |
| `rewards` | [ValidatorOutstandingRewards](#cosmos.distribution.v1beta1.ValidatorOutstandingRewards) |  |  |






<a name="cosmos.distribution.v1beta1.QueryValidatorSlashesRequest"></a>

### QueryValidatorSlashesRequest
QueryValidatorSlashesRequest is the request type for the
Query/ValidatorSlashes RPC method


| Field | Type | Label | Description |
| ----- | ---- | ----- | ----------- |
| `validator_address` | [string](#string) |  | validator_address defines the validator address to query for. |
| `starting_height` | [uint64](#uint64) |  | starting_height defines the optional starting height to query the slashes. |
| `ending_height` | [uint64](#uint64) |  | starting_height defines the optional ending height to query the slashes. |
| `pagination` | [cosmos.base.query.v1beta1.PageRequest](#cosmos.base.query.v1beta1.PageRequest) |  | pagination defines an optional pagination for the request. |






<a name="cosmos.distribution.v1beta1.QueryValidatorSlashesResponse"></a>

### QueryValidatorSlashesResponse
QueryValidatorSlashesResponse is the response type for the
Query/ValidatorSlashes RPC method.


| Field | Type | Label | Description |
| ----- | ---- | ----- | ----------- |
| `slashes` | [ValidatorSlashEvent](#cosmos.distribution.v1beta1.ValidatorSlashEvent) | repeated | slashes defines the slashes the validator received. |
| `pagination` | [cosmos.base.query.v1beta1.PageResponse](#cosmos.base.query.v1beta1.PageResponse) |  | pagination defines the pagination in the response. |





 <!-- end messages -->

 <!-- end enums -->

 <!-- end HasExtensions -->


<a name="cosmos.distribution.v1beta1.Query"></a>

### Query
Query defines the gRPC querier service for distribution module.

| Method Name | Request Type | Response Type | Description | HTTP Verb | Endpoint |
| ----------- | ------------ | ------------- | ------------| ------- | -------- |
| `Params` | [QueryParamsRequest](#cosmos.distribution.v1beta1.QueryParamsRequest) | [QueryParamsResponse](#cosmos.distribution.v1beta1.QueryParamsResponse) | Params queries params of the distribution module. | GET|/cosmos/distribution/v1beta1/params|
| `ValidatorOutstandingRewards` | [QueryValidatorOutstandingRewardsRequest](#cosmos.distribution.v1beta1.QueryValidatorOutstandingRewardsRequest) | [QueryValidatorOutstandingRewardsResponse](#cosmos.distribution.v1beta1.QueryValidatorOutstandingRewardsResponse) | ValidatorOutstandingRewards queries rewards of a validator address. | GET|/cosmos/distribution/v1beta1/validators/{validator_address}/outstanding_rewards|
| `ValidatorCommission` | [QueryValidatorCommissionRequest](#cosmos.distribution.v1beta1.QueryValidatorCommissionRequest) | [QueryValidatorCommissionResponse](#cosmos.distribution.v1beta1.QueryValidatorCommissionResponse) | ValidatorCommission queries accumulated commission for a validator. | GET|/cosmos/distribution/v1beta1/validators/{validator_address}/commission|
| `ValidatorSlashes` | [QueryValidatorSlashesRequest](#cosmos.distribution.v1beta1.QueryValidatorSlashesRequest) | [QueryValidatorSlashesResponse](#cosmos.distribution.v1beta1.QueryValidatorSlashesResponse) | ValidatorSlashes queries slash events of a validator. | GET|/cosmos/distribution/v1beta1/validators/{validator_address}/slashes|
| `DelegationRewards` | [QueryDelegationRewardsRequest](#cosmos.distribution.v1beta1.QueryDelegationRewardsRequest) | [QueryDelegationRewardsResponse](#cosmos.distribution.v1beta1.QueryDelegationRewardsResponse) | DelegationRewards queries the total rewards accrued by a delegation. | GET|/cosmos/distribution/v1beta1/delegators/{delegator_address}/rewards/{validator_address}|
| `DelegationTotalRewards` | [QueryDelegationTotalRewardsRequest](#cosmos.distribution.v1beta1.QueryDelegationTotalRewardsRequest) | [QueryDelegationTotalRewardsResponse](#cosmos.distribution.v1beta1.QueryDelegationTotalRewardsResponse) | DelegationTotalRewards queries the total rewards accrued by a each validator. | GET|/cosmos/distribution/v1beta1/delegators/{delegator_address}/rewards|
| `DelegatorValidators` | [QueryDelegatorValidatorsRequest](#cosmos.distribution.v1beta1.QueryDelegatorValidatorsRequest) | [QueryDelegatorValidatorsResponse](#cosmos.distribution.v1beta1.QueryDelegatorValidatorsResponse) | DelegatorValidators queries the validators of a delegator. | GET|/cosmos/distribution/v1beta1/delegators/{delegator_address}/validators|
| `DelegatorWithdrawAddress` | [QueryDelegatorWithdrawAddressRequest](#cosmos.distribution.v1beta1.QueryDelegatorWithdrawAddressRequest) | [QueryDelegatorWithdrawAddressResponse](#cosmos.distribution.v1beta1.QueryDelegatorWithdrawAddressResponse) | DelegatorWithdrawAddress queries withdraw address of a delegator. | GET|/cosmos/distribution/v1beta1/delegators/{delegator_address}/withdraw_address|
| `CommunityPool` | [QueryCommunityPoolRequest](#cosmos.distribution.v1beta1.QueryCommunityPoolRequest) | [QueryCommunityPoolResponse](#cosmos.distribution.v1beta1.QueryCommunityPoolResponse) | CommunityPool queries the community pool coins. | GET|/cosmos/distribution/v1beta1/community_pool|

 <!-- end services -->



<a name="cosmos/distribution/v1beta1/tx.proto"></a>
<p align="right"><a href="#top">Top</a></p>

## cosmos/distribution/v1beta1/tx.proto



<a name="cosmos.distribution.v1beta1.MsgFundCommunityPool"></a>

### MsgFundCommunityPool
MsgFundCommunityPool allows an account to directly
fund the community pool.


| Field | Type | Label | Description |
| ----- | ---- | ----- | ----------- |
| `amount` | [cosmos.base.v1beta1.Coin](#cosmos.base.v1beta1.Coin) | repeated |  |
| `depositor` | [string](#string) |  |  |






<a name="cosmos.distribution.v1beta1.MsgFundCommunityPoolResponse"></a>

### MsgFundCommunityPoolResponse
MsgFundCommunityPoolResponse defines the Msg/FundCommunityPool response type.






<a name="cosmos.distribution.v1beta1.MsgSetWithdrawAddress"></a>

### MsgSetWithdrawAddress
MsgSetWithdrawAddress sets the withdraw address for
a delegator (or validator self-delegation).


| Field | Type | Label | Description |
| ----- | ---- | ----- | ----------- |
| `delegator_address` | [string](#string) |  |  |
| `withdraw_address` | [string](#string) |  |  |






<a name="cosmos.distribution.v1beta1.MsgSetWithdrawAddressResponse"></a>

### MsgSetWithdrawAddressResponse
MsgSetWithdrawAddressResponse defines the Msg/SetWithdrawAddress response type.






<a name="cosmos.distribution.v1beta1.MsgWithdrawDelegatorReward"></a>

### MsgWithdrawDelegatorReward
MsgWithdrawDelegatorReward represents delegation withdrawal to a delegator
from a single validator.


| Field | Type | Label | Description |
| ----- | ---- | ----- | ----------- |
| `delegator_address` | [string](#string) |  |  |
| `validator_address` | [string](#string) |  |  |






<a name="cosmos.distribution.v1beta1.MsgWithdrawDelegatorRewardResponse"></a>

### MsgWithdrawDelegatorRewardResponse
MsgWithdrawDelegatorRewardResponse defines the Msg/WithdrawDelegatorReward response type.






<a name="cosmos.distribution.v1beta1.MsgWithdrawValidatorCommission"></a>

### MsgWithdrawValidatorCommission
MsgWithdrawValidatorCommission withdraws the full commission to the validator
address.


| Field | Type | Label | Description |
| ----- | ---- | ----- | ----------- |
| `validator_address` | [string](#string) |  |  |






<a name="cosmos.distribution.v1beta1.MsgWithdrawValidatorCommissionResponse"></a>

### MsgWithdrawValidatorCommissionResponse
MsgWithdrawValidatorCommissionResponse defines the Msg/WithdrawValidatorCommission response type.





 <!-- end messages -->

 <!-- end enums -->

 <!-- end HasExtensions -->


<a name="cosmos.distribution.v1beta1.Msg"></a>

### Msg
Msg defines the distribution Msg service.

| Method Name | Request Type | Response Type | Description | HTTP Verb | Endpoint |
| ----------- | ------------ | ------------- | ------------| ------- | -------- |
| `SetWithdrawAddress` | [MsgSetWithdrawAddress](#cosmos.distribution.v1beta1.MsgSetWithdrawAddress) | [MsgSetWithdrawAddressResponse](#cosmos.distribution.v1beta1.MsgSetWithdrawAddressResponse) | SetWithdrawAddress defines a method to change the withdraw address for a delegator (or validator self-delegation). | |
| `WithdrawDelegatorReward` | [MsgWithdrawDelegatorReward](#cosmos.distribution.v1beta1.MsgWithdrawDelegatorReward) | [MsgWithdrawDelegatorRewardResponse](#cosmos.distribution.v1beta1.MsgWithdrawDelegatorRewardResponse) | WithdrawDelegatorReward defines a method to withdraw rewards of delegator from a single validator. | |
| `WithdrawValidatorCommission` | [MsgWithdrawValidatorCommission](#cosmos.distribution.v1beta1.MsgWithdrawValidatorCommission) | [MsgWithdrawValidatorCommissionResponse](#cosmos.distribution.v1beta1.MsgWithdrawValidatorCommissionResponse) | WithdrawValidatorCommission defines a method to withdraw the full commission to the validator address. | |
| `FundCommunityPool` | [MsgFundCommunityPool](#cosmos.distribution.v1beta1.MsgFundCommunityPool) | [MsgFundCommunityPoolResponse](#cosmos.distribution.v1beta1.MsgFundCommunityPoolResponse) | FundCommunityPool defines a method to allow an account to directly fund the community pool. | |

 <!-- end services -->



<a name="cosmos/evidence/v1beta1/evidence.proto"></a>
<p align="right"><a href="#top">Top</a></p>

## cosmos/evidence/v1beta1/evidence.proto



<a name="cosmos.evidence.v1beta1.Equivocation"></a>

### Equivocation
Equivocation implements the Evidence interface and defines evidence of double
signing misbehavior.


| Field | Type | Label | Description |
| ----- | ---- | ----- | ----------- |
| `height` | [int64](#int64) |  |  |
| `time` | [google.protobuf.Timestamp](#google.protobuf.Timestamp) |  |  |
| `power` | [int64](#int64) |  |  |
| `consensus_address` | [string](#string) |  |  |





 <!-- end messages -->

 <!-- end enums -->

 <!-- end HasExtensions -->

 <!-- end services -->



<a name="cosmos/evidence/v1beta1/genesis.proto"></a>
<p align="right"><a href="#top">Top</a></p>

## cosmos/evidence/v1beta1/genesis.proto



<a name="cosmos.evidence.v1beta1.GenesisState"></a>

### GenesisState
GenesisState defines the evidence module's genesis state.


| Field | Type | Label | Description |
| ----- | ---- | ----- | ----------- |
| `evidence` | [google.protobuf.Any](#google.protobuf.Any) | repeated | evidence defines all the evidence at genesis. |





 <!-- end messages -->

 <!-- end enums -->

 <!-- end HasExtensions -->

 <!-- end services -->



<a name="cosmos/evidence/v1beta1/query.proto"></a>
<p align="right"><a href="#top">Top</a></p>

## cosmos/evidence/v1beta1/query.proto



<a name="cosmos.evidence.v1beta1.QueryAllEvidenceRequest"></a>

### QueryAllEvidenceRequest
QueryEvidenceRequest is the request type for the Query/AllEvidence RPC
method.


| Field | Type | Label | Description |
| ----- | ---- | ----- | ----------- |
| `pagination` | [cosmos.base.query.v1beta1.PageRequest](#cosmos.base.query.v1beta1.PageRequest) |  | pagination defines an optional pagination for the request. |






<a name="cosmos.evidence.v1beta1.QueryAllEvidenceResponse"></a>

### QueryAllEvidenceResponse
QueryAllEvidenceResponse is the response type for the Query/AllEvidence RPC
method.


| Field | Type | Label | Description |
| ----- | ---- | ----- | ----------- |
| `evidence` | [google.protobuf.Any](#google.protobuf.Any) | repeated | evidence returns all evidences. |
| `pagination` | [cosmos.base.query.v1beta1.PageResponse](#cosmos.base.query.v1beta1.PageResponse) |  | pagination defines the pagination in the response. |






<a name="cosmos.evidence.v1beta1.QueryEvidenceRequest"></a>

### QueryEvidenceRequest
QueryEvidenceRequest is the request type for the Query/Evidence RPC method.


| Field | Type | Label | Description |
| ----- | ---- | ----- | ----------- |
| `evidence_hash` | [bytes](#bytes) |  | evidence_hash defines the hash of the requested evidence. |






<a name="cosmos.evidence.v1beta1.QueryEvidenceResponse"></a>

### QueryEvidenceResponse
QueryEvidenceResponse is the response type for the Query/Evidence RPC method.


| Field | Type | Label | Description |
| ----- | ---- | ----- | ----------- |
| `evidence` | [google.protobuf.Any](#google.protobuf.Any) |  | evidence returns the requested evidence. |





 <!-- end messages -->

 <!-- end enums -->

 <!-- end HasExtensions -->


<a name="cosmos.evidence.v1beta1.Query"></a>

### Query
Query defines the gRPC querier service.

| Method Name | Request Type | Response Type | Description | HTTP Verb | Endpoint |
| ----------- | ------------ | ------------- | ------------| ------- | -------- |
| `Evidence` | [QueryEvidenceRequest](#cosmos.evidence.v1beta1.QueryEvidenceRequest) | [QueryEvidenceResponse](#cosmos.evidence.v1beta1.QueryEvidenceResponse) | Evidence queries evidence based on evidence hash. | GET|/cosmos/evidence/v1beta1/evidence/{evidence_hash}|
| `AllEvidence` | [QueryAllEvidenceRequest](#cosmos.evidence.v1beta1.QueryAllEvidenceRequest) | [QueryAllEvidenceResponse](#cosmos.evidence.v1beta1.QueryAllEvidenceResponse) | AllEvidence queries all evidence. | GET|/cosmos/evidence/v1beta1/evidence|

 <!-- end services -->



<a name="cosmos/evidence/v1beta1/tx.proto"></a>
<p align="right"><a href="#top">Top</a></p>

## cosmos/evidence/v1beta1/tx.proto



<a name="cosmos.evidence.v1beta1.MsgSubmitEvidence"></a>

### MsgSubmitEvidence
MsgSubmitEvidence represents a message that supports submitting arbitrary
Evidence of misbehavior such as equivocation or counterfactual signing.


| Field | Type | Label | Description |
| ----- | ---- | ----- | ----------- |
| `submitter` | [string](#string) |  |  |
| `evidence` | [google.protobuf.Any](#google.protobuf.Any) |  |  |






<a name="cosmos.evidence.v1beta1.MsgSubmitEvidenceResponse"></a>

### MsgSubmitEvidenceResponse
MsgSubmitEvidenceResponse defines the Msg/SubmitEvidence response type.


| Field | Type | Label | Description |
| ----- | ---- | ----- | ----------- |
| `hash` | [bytes](#bytes) |  | hash defines the hash of the evidence. |





 <!-- end messages -->

 <!-- end enums -->

 <!-- end HasExtensions -->


<a name="cosmos.evidence.v1beta1.Msg"></a>

### Msg
Msg defines the evidence Msg service.

| Method Name | Request Type | Response Type | Description | HTTP Verb | Endpoint |
| ----------- | ------------ | ------------- | ------------| ------- | -------- |
| `SubmitEvidence` | [MsgSubmitEvidence](#cosmos.evidence.v1beta1.MsgSubmitEvidence) | [MsgSubmitEvidenceResponse](#cosmos.evidence.v1beta1.MsgSubmitEvidenceResponse) | SubmitEvidence submits an arbitrary Evidence of misbehavior such as equivocation or counterfactual signing. | |

 <!-- end services -->



<a name="cosmos/feegrant/v1beta1/feegrant.proto"></a>
<p align="right"><a href="#top">Top</a></p>

## cosmos/feegrant/v1beta1/feegrant.proto
Since: cosmos-sdk 0.43


<a name="cosmos.feegrant.v1beta1.AllowedMsgAllowance"></a>

### AllowedMsgAllowance
AllowedMsgAllowance creates allowance only for specified message types.


| Field | Type | Label | Description |
| ----- | ---- | ----- | ----------- |
| `allowance` | [google.protobuf.Any](#google.protobuf.Any) |  | allowance can be any of basic and filtered fee allowance. |
| `allowed_messages` | [string](#string) | repeated | allowed_messages are the messages for which the grantee has the access. |






<a name="cosmos.feegrant.v1beta1.BasicAllowance"></a>

### BasicAllowance
BasicAllowance implements Allowance with a one-time grant of tokens
that optionally expires. The grantee can use up to SpendLimit to cover fees.


| Field | Type | Label | Description |
| ----- | ---- | ----- | ----------- |
| `spend_limit` | [cosmos.base.v1beta1.Coin](#cosmos.base.v1beta1.Coin) | repeated | spend_limit specifies the maximum amount of tokens that can be spent by this allowance and will be updated as tokens are spent. If it is empty, there is no spend limit and any amount of coins can be spent. |
| `expiration` | [google.protobuf.Timestamp](#google.protobuf.Timestamp) |  | expiration specifies an optional time when this allowance expires |






<a name="cosmos.feegrant.v1beta1.Grant"></a>

### Grant
Grant is stored in the KVStore to record a grant with full context


| Field | Type | Label | Description |
| ----- | ---- | ----- | ----------- |
| `granter` | [string](#string) |  | granter is the address of the user granting an allowance of their funds. |
| `grantee` | [string](#string) |  | grantee is the address of the user being granted an allowance of another user's funds. |
| `allowance` | [google.protobuf.Any](#google.protobuf.Any) |  | allowance can be any of basic and filtered fee allowance. |






<a name="cosmos.feegrant.v1beta1.PeriodicAllowance"></a>

### PeriodicAllowance
PeriodicAllowance extends Allowance to allow for both a maximum cap,
as well as a limit per time period.


| Field | Type | Label | Description |
| ----- | ---- | ----- | ----------- |
| `basic` | [BasicAllowance](#cosmos.feegrant.v1beta1.BasicAllowance) |  | basic specifies a struct of `BasicAllowance` |
| `period` | [google.protobuf.Duration](#google.protobuf.Duration) |  | period specifies the time duration in which period_spend_limit coins can be spent before that allowance is reset |
| `period_spend_limit` | [cosmos.base.v1beta1.Coin](#cosmos.base.v1beta1.Coin) | repeated | period_spend_limit specifies the maximum number of coins that can be spent in the period |
| `period_can_spend` | [cosmos.base.v1beta1.Coin](#cosmos.base.v1beta1.Coin) | repeated | period_can_spend is the number of coins left to be spent before the period_reset time |
| `period_reset` | [google.protobuf.Timestamp](#google.protobuf.Timestamp) |  | period_reset is the time at which this period resets and a new one begins, it is calculated from the start time of the first transaction after the last period ended |





 <!-- end messages -->

 <!-- end enums -->

 <!-- end HasExtensions -->

 <!-- end services -->



<a name="cosmos/feegrant/v1beta1/genesis.proto"></a>
<p align="right"><a href="#top">Top</a></p>

## cosmos/feegrant/v1beta1/genesis.proto
Since: cosmos-sdk 0.43


<a name="cosmos.feegrant.v1beta1.GenesisState"></a>

### GenesisState
GenesisState contains a set of fee allowances, persisted from the store


| Field | Type | Label | Description |
| ----- | ---- | ----- | ----------- |
| `allowances` | [Grant](#cosmos.feegrant.v1beta1.Grant) | repeated |  |





 <!-- end messages -->

 <!-- end enums -->

 <!-- end HasExtensions -->

 <!-- end services -->



<a name="cosmos/feegrant/v1beta1/query.proto"></a>
<p align="right"><a href="#top">Top</a></p>

## cosmos/feegrant/v1beta1/query.proto
Since: cosmos-sdk 0.43


<a name="cosmos.feegrant.v1beta1.QueryAllowanceRequest"></a>

### QueryAllowanceRequest
QueryAllowanceRequest is the request type for the Query/Allowance RPC method.


| Field | Type | Label | Description |
| ----- | ---- | ----- | ----------- |
| `granter` | [string](#string) |  | granter is the address of the user granting an allowance of their funds. |
| `grantee` | [string](#string) |  | grantee is the address of the user being granted an allowance of another user's funds. |






<a name="cosmos.feegrant.v1beta1.QueryAllowanceResponse"></a>

### QueryAllowanceResponse
QueryAllowanceResponse is the response type for the Query/Allowance RPC method.


| Field | Type | Label | Description |
| ----- | ---- | ----- | ----------- |
| `allowance` | [Grant](#cosmos.feegrant.v1beta1.Grant) |  | allowance is a allowance granted for grantee by granter. |






<a name="cosmos.feegrant.v1beta1.QueryAllowancesRequest"></a>

### QueryAllowancesRequest
QueryAllowancesRequest is the request type for the Query/Allowances RPC method.


| Field | Type | Label | Description |
| ----- | ---- | ----- | ----------- |
| `grantee` | [string](#string) |  |  |
| `pagination` | [cosmos.base.query.v1beta1.PageRequest](#cosmos.base.query.v1beta1.PageRequest) |  | pagination defines an pagination for the request. |






<a name="cosmos.feegrant.v1beta1.QueryAllowancesResponse"></a>

### QueryAllowancesResponse
QueryAllowancesResponse is the response type for the Query/Allowances RPC method.


| Field | Type | Label | Description |
| ----- | ---- | ----- | ----------- |
| `allowances` | [Grant](#cosmos.feegrant.v1beta1.Grant) | repeated | allowances are allowance's granted for grantee by granter. |
| `pagination` | [cosmos.base.query.v1beta1.PageResponse](#cosmos.base.query.v1beta1.PageResponse) |  | pagination defines an pagination for the response. |





 <!-- end messages -->

 <!-- end enums -->

 <!-- end HasExtensions -->


<a name="cosmos.feegrant.v1beta1.Query"></a>

### Query
Query defines the gRPC querier service.

| Method Name | Request Type | Response Type | Description | HTTP Verb | Endpoint |
| ----------- | ------------ | ------------- | ------------| ------- | -------- |
| `Allowance` | [QueryAllowanceRequest](#cosmos.feegrant.v1beta1.QueryAllowanceRequest) | [QueryAllowanceResponse](#cosmos.feegrant.v1beta1.QueryAllowanceResponse) | Allowance returns fee granted to the grantee by the granter. | GET|/cosmos/feegrant/v1beta1/allowance/{granter}/{grantee}|
| `Allowances` | [QueryAllowancesRequest](#cosmos.feegrant.v1beta1.QueryAllowancesRequest) | [QueryAllowancesResponse](#cosmos.feegrant.v1beta1.QueryAllowancesResponse) | Allowances returns all the grants for address. | GET|/cosmos/feegrant/v1beta1/allowances/{grantee}|

 <!-- end services -->



<a name="cosmos/feegrant/v1beta1/tx.proto"></a>
<p align="right"><a href="#top">Top</a></p>

## cosmos/feegrant/v1beta1/tx.proto
Since: cosmos-sdk 0.43


<a name="cosmos.feegrant.v1beta1.MsgGrantAllowance"></a>

### MsgGrantAllowance
MsgGrantAllowance adds permission for Grantee to spend up to Allowance
of fees from the account of Granter.


| Field | Type | Label | Description |
| ----- | ---- | ----- | ----------- |
| `granter` | [string](#string) |  | granter is the address of the user granting an allowance of their funds. |
| `grantee` | [string](#string) |  | grantee is the address of the user being granted an allowance of another user's funds. |
| `allowance` | [google.protobuf.Any](#google.protobuf.Any) |  | allowance can be any of basic and filtered fee allowance. |






<a name="cosmos.feegrant.v1beta1.MsgGrantAllowanceResponse"></a>

### MsgGrantAllowanceResponse
MsgGrantAllowanceResponse defines the Msg/GrantAllowanceResponse response type.






<a name="cosmos.feegrant.v1beta1.MsgRevokeAllowance"></a>

### MsgRevokeAllowance
MsgRevokeAllowance removes any existing Allowance from Granter to Grantee.


| Field | Type | Label | Description |
| ----- | ---- | ----- | ----------- |
| `granter` | [string](#string) |  | granter is the address of the user granting an allowance of their funds. |
| `grantee` | [string](#string) |  | grantee is the address of the user being granted an allowance of another user's funds. |






<a name="cosmos.feegrant.v1beta1.MsgRevokeAllowanceResponse"></a>

### MsgRevokeAllowanceResponse
MsgRevokeAllowanceResponse defines the Msg/RevokeAllowanceResponse response type.





 <!-- end messages -->

 <!-- end enums -->

 <!-- end HasExtensions -->


<a name="cosmos.feegrant.v1beta1.Msg"></a>

### Msg
Msg defines the feegrant msg service.

| Method Name | Request Type | Response Type | Description | HTTP Verb | Endpoint |
| ----------- | ------------ | ------------- | ------------| ------- | -------- |
| `GrantAllowance` | [MsgGrantAllowance](#cosmos.feegrant.v1beta1.MsgGrantAllowance) | [MsgGrantAllowanceResponse](#cosmos.feegrant.v1beta1.MsgGrantAllowanceResponse) | GrantAllowance grants fee allowance to the grantee on the granter's account with the provided expiration time. | |
| `RevokeAllowance` | [MsgRevokeAllowance](#cosmos.feegrant.v1beta1.MsgRevokeAllowance) | [MsgRevokeAllowanceResponse](#cosmos.feegrant.v1beta1.MsgRevokeAllowanceResponse) | RevokeAllowance revokes any fee allowance of granter's account that has been granted to the grantee. | |

 <!-- end services -->



<a name="cosmos/genutil/v1beta1/genesis.proto"></a>
<p align="right"><a href="#top">Top</a></p>

## cosmos/genutil/v1beta1/genesis.proto



<a name="cosmos.genutil.v1beta1.GenesisState"></a>

### GenesisState
GenesisState defines the raw genesis transaction in JSON.


| Field | Type | Label | Description |
| ----- | ---- | ----- | ----------- |
| `gen_txs` | [bytes](#bytes) | repeated | gen_txs defines the genesis transactions. |





 <!-- end messages -->

 <!-- end enums -->

 <!-- end HasExtensions -->

 <!-- end services -->



<a name="cosmos/gov/v1beta1/gov.proto"></a>
<p align="right"><a href="#top">Top</a></p>

## cosmos/gov/v1beta1/gov.proto



<a name="cosmos.gov.v1beta1.Deposit"></a>

### Deposit
Deposit defines an amount deposited by an account address to an active
proposal.


| Field | Type | Label | Description |
| ----- | ---- | ----- | ----------- |
| `proposal_id` | [uint64](#uint64) |  |  |
| `depositor` | [string](#string) |  |  |
| `amount` | [cosmos.base.v1beta1.Coin](#cosmos.base.v1beta1.Coin) | repeated |  |






<a name="cosmos.gov.v1beta1.DepositParams"></a>

### DepositParams
DepositParams defines the params for deposits on governance proposals.


| Field | Type | Label | Description |
| ----- | ---- | ----- | ----------- |
| `min_deposit` | [cosmos.base.v1beta1.Coin](#cosmos.base.v1beta1.Coin) | repeated | Minimum deposit for a proposal to enter voting period. |
| `max_deposit_period` | [google.protobuf.Duration](#google.protobuf.Duration) |  | Maximum period for Atom holders to deposit on a proposal. Initial value: 2 months. |






<a name="cosmos.gov.v1beta1.Proposal"></a>

### Proposal
Proposal defines the core field members of a governance proposal.


| Field | Type | Label | Description |
| ----- | ---- | ----- | ----------- |
| `proposal_id` | [uint64](#uint64) |  |  |
| `content` | [google.protobuf.Any](#google.protobuf.Any) |  |  |
| `status` | [ProposalStatus](#cosmos.gov.v1beta1.ProposalStatus) |  |  |
| `final_tally_result` | [TallyResult](#cosmos.gov.v1beta1.TallyResult) |  |  |
| `submit_time` | [google.protobuf.Timestamp](#google.protobuf.Timestamp) |  |  |
| `deposit_end_time` | [google.protobuf.Timestamp](#google.protobuf.Timestamp) |  |  |
| `total_deposit` | [cosmos.base.v1beta1.Coin](#cosmos.base.v1beta1.Coin) | repeated |  |
| `voting_start_time` | [google.protobuf.Timestamp](#google.protobuf.Timestamp) |  |  |
| `voting_end_time` | [google.protobuf.Timestamp](#google.protobuf.Timestamp) |  |  |






<a name="cosmos.gov.v1beta1.TallyParams"></a>

### TallyParams
TallyParams defines the params for tallying votes on governance proposals.


| Field | Type | Label | Description |
| ----- | ---- | ----- | ----------- |
| `quorum` | [bytes](#bytes) |  | Minimum percentage of total stake needed to vote for a result to be considered valid. |
| `threshold` | [bytes](#bytes) |  | Minimum proportion of Yes votes for proposal to pass. Default value: 0.5. |
| `veto_threshold` | [bytes](#bytes) |  | Minimum value of Veto votes to Total votes ratio for proposal to be vetoed. Default value: 1/3. |






<a name="cosmos.gov.v1beta1.TallyResult"></a>

### TallyResult
TallyResult defines a standard tally for a governance proposal.


| Field | Type | Label | Description |
| ----- | ---- | ----- | ----------- |
| `yes` | [string](#string) |  |  |
| `abstain` | [string](#string) |  |  |
| `no` | [string](#string) |  |  |
| `no_with_veto` | [string](#string) |  |  |






<a name="cosmos.gov.v1beta1.TextProposal"></a>

### TextProposal
TextProposal defines a standard text proposal whose changes need to be
manually updated in case of approval.


| Field | Type | Label | Description |
| ----- | ---- | ----- | ----------- |
| `title` | [string](#string) |  |  |
| `description` | [string](#string) |  |  |






<a name="cosmos.gov.v1beta1.Vote"></a>

### Vote
Vote defines a vote on a governance proposal.
A Vote consists of a proposal ID, the voter, and the vote option.


| Field | Type | Label | Description |
| ----- | ---- | ----- | ----------- |
| `proposal_id` | [uint64](#uint64) |  |  |
| `voter` | [string](#string) |  |  |
| `option` | [VoteOption](#cosmos.gov.v1beta1.VoteOption) |  | **Deprecated.** Deprecated: Prefer to use `options` instead. This field is set in queries if and only if `len(options) == 1` and that option has weight 1. In all other cases, this field will default to VOTE_OPTION_UNSPECIFIED. |
| `options` | [WeightedVoteOption](#cosmos.gov.v1beta1.WeightedVoteOption) | repeated | Since: cosmos-sdk 0.43 |






<a name="cosmos.gov.v1beta1.VotingParams"></a>

### VotingParams
VotingParams defines the params for voting on governance proposals.


| Field | Type | Label | Description |
| ----- | ---- | ----- | ----------- |
| `voting_period` | [google.protobuf.Duration](#google.protobuf.Duration) |  | Length of the voting period. |






<a name="cosmos.gov.v1beta1.WeightedVoteOption"></a>

### WeightedVoteOption
WeightedVoteOption defines a unit of vote for vote split.

Since: cosmos-sdk 0.43


| Field | Type | Label | Description |
| ----- | ---- | ----- | ----------- |
| `option` | [VoteOption](#cosmos.gov.v1beta1.VoteOption) |  |  |
| `weight` | [string](#string) |  |  |





 <!-- end messages -->


<a name="cosmos.gov.v1beta1.ProposalStatus"></a>

### ProposalStatus
ProposalStatus enumerates the valid statuses of a proposal.

| Name | Number | Description |
| ---- | ------ | ----------- |
| PROPOSAL_STATUS_UNSPECIFIED | 0 | PROPOSAL_STATUS_UNSPECIFIED defines the default propopsal status. |
| PROPOSAL_STATUS_DEPOSIT_PERIOD | 1 | PROPOSAL_STATUS_DEPOSIT_PERIOD defines a proposal status during the deposit period. |
| PROPOSAL_STATUS_VOTING_PERIOD | 2 | PROPOSAL_STATUS_VOTING_PERIOD defines a proposal status during the voting period. |
| PROPOSAL_STATUS_PASSED | 3 | PROPOSAL_STATUS_PASSED defines a proposal status of a proposal that has passed. |
| PROPOSAL_STATUS_REJECTED | 4 | PROPOSAL_STATUS_REJECTED defines a proposal status of a proposal that has been rejected. |
| PROPOSAL_STATUS_FAILED | 5 | PROPOSAL_STATUS_FAILED defines a proposal status of a proposal that has failed. |



<a name="cosmos.gov.v1beta1.VoteOption"></a>

### VoteOption
VoteOption enumerates the valid vote options for a given governance proposal.

| Name | Number | Description |
| ---- | ------ | ----------- |
| VOTE_OPTION_UNSPECIFIED | 0 | VOTE_OPTION_UNSPECIFIED defines a no-op vote option. |
| VOTE_OPTION_YES | 1 | VOTE_OPTION_YES defines a yes vote option. |
| VOTE_OPTION_ABSTAIN | 2 | VOTE_OPTION_ABSTAIN defines an abstain vote option. |
| VOTE_OPTION_NO | 3 | VOTE_OPTION_NO defines a no vote option. |
| VOTE_OPTION_NO_WITH_VETO | 4 | VOTE_OPTION_NO_WITH_VETO defines a no with veto vote option. |


 <!-- end enums -->

 <!-- end HasExtensions -->

 <!-- end services -->



<a name="cosmos/gov/v1beta1/genesis.proto"></a>
<p align="right"><a href="#top">Top</a></p>

## cosmos/gov/v1beta1/genesis.proto



<a name="cosmos.gov.v1beta1.GenesisState"></a>

### GenesisState
GenesisState defines the gov module's genesis state.


| Field | Type | Label | Description |
| ----- | ---- | ----- | ----------- |
| `starting_proposal_id` | [uint64](#uint64) |  | starting_proposal_id is the ID of the starting proposal. |
| `deposits` | [Deposit](#cosmos.gov.v1beta1.Deposit) | repeated | deposits defines all the deposits present at genesis. |
| `votes` | [Vote](#cosmos.gov.v1beta1.Vote) | repeated | votes defines all the votes present at genesis. |
| `proposals` | [Proposal](#cosmos.gov.v1beta1.Proposal) | repeated | proposals defines all the proposals present at genesis. |
| `deposit_params` | [DepositParams](#cosmos.gov.v1beta1.DepositParams) |  | params defines all the paramaters of related to deposit. |
| `voting_params` | [VotingParams](#cosmos.gov.v1beta1.VotingParams) |  | params defines all the paramaters of related to voting. |
| `tally_params` | [TallyParams](#cosmos.gov.v1beta1.TallyParams) |  | params defines all the paramaters of related to tally. |





 <!-- end messages -->

 <!-- end enums -->

 <!-- end HasExtensions -->

 <!-- end services -->



<a name="cosmos/gov/v1beta1/query.proto"></a>
<p align="right"><a href="#top">Top</a></p>

## cosmos/gov/v1beta1/query.proto



<a name="cosmos.gov.v1beta1.QueryDepositRequest"></a>

### QueryDepositRequest
QueryDepositRequest is the request type for the Query/Deposit RPC method.


| Field | Type | Label | Description |
| ----- | ---- | ----- | ----------- |
| `proposal_id` | [uint64](#uint64) |  | proposal_id defines the unique id of the proposal. |
| `depositor` | [string](#string) |  | depositor defines the deposit addresses from the proposals. |






<a name="cosmos.gov.v1beta1.QueryDepositResponse"></a>

### QueryDepositResponse
QueryDepositResponse is the response type for the Query/Deposit RPC method.


| Field | Type | Label | Description |
| ----- | ---- | ----- | ----------- |
| `deposit` | [Deposit](#cosmos.gov.v1beta1.Deposit) |  | deposit defines the requested deposit. |






<a name="cosmos.gov.v1beta1.QueryDepositsRequest"></a>

### QueryDepositsRequest
QueryDepositsRequest is the request type for the Query/Deposits RPC method.


| Field | Type | Label | Description |
| ----- | ---- | ----- | ----------- |
| `proposal_id` | [uint64](#uint64) |  | proposal_id defines the unique id of the proposal. |
| `pagination` | [cosmos.base.query.v1beta1.PageRequest](#cosmos.base.query.v1beta1.PageRequest) |  | pagination defines an optional pagination for the request. |






<a name="cosmos.gov.v1beta1.QueryDepositsResponse"></a>

### QueryDepositsResponse
QueryDepositsResponse is the response type for the Query/Deposits RPC method.


| Field | Type | Label | Description |
| ----- | ---- | ----- | ----------- |
| `deposits` | [Deposit](#cosmos.gov.v1beta1.Deposit) | repeated |  |
| `pagination` | [cosmos.base.query.v1beta1.PageResponse](#cosmos.base.query.v1beta1.PageResponse) |  | pagination defines the pagination in the response. |






<a name="cosmos.gov.v1beta1.QueryParamsRequest"></a>

### QueryParamsRequest
QueryParamsRequest is the request type for the Query/Params RPC method.


| Field | Type | Label | Description |
| ----- | ---- | ----- | ----------- |
| `params_type` | [string](#string) |  | params_type defines which parameters to query for, can be one of "voting", "tallying" or "deposit". |






<a name="cosmos.gov.v1beta1.QueryParamsResponse"></a>

### QueryParamsResponse
QueryParamsResponse is the response type for the Query/Params RPC method.


| Field | Type | Label | Description |
| ----- | ---- | ----- | ----------- |
| `voting_params` | [VotingParams](#cosmos.gov.v1beta1.VotingParams) |  | voting_params defines the parameters related to voting. |
| `deposit_params` | [DepositParams](#cosmos.gov.v1beta1.DepositParams) |  | deposit_params defines the parameters related to deposit. |
| `tally_params` | [TallyParams](#cosmos.gov.v1beta1.TallyParams) |  | tally_params defines the parameters related to tally. |






<a name="cosmos.gov.v1beta1.QueryProposalRequest"></a>

### QueryProposalRequest
QueryProposalRequest is the request type for the Query/Proposal RPC method.


| Field | Type | Label | Description |
| ----- | ---- | ----- | ----------- |
| `proposal_id` | [uint64](#uint64) |  | proposal_id defines the unique id of the proposal. |






<a name="cosmos.gov.v1beta1.QueryProposalResponse"></a>

### QueryProposalResponse
QueryProposalResponse is the response type for the Query/Proposal RPC method.


| Field | Type | Label | Description |
| ----- | ---- | ----- | ----------- |
| `proposal` | [Proposal](#cosmos.gov.v1beta1.Proposal) |  |  |






<a name="cosmos.gov.v1beta1.QueryProposalsRequest"></a>

### QueryProposalsRequest
QueryProposalsRequest is the request type for the Query/Proposals RPC method.


| Field | Type | Label | Description |
| ----- | ---- | ----- | ----------- |
| `proposal_status` | [ProposalStatus](#cosmos.gov.v1beta1.ProposalStatus) |  | proposal_status defines the status of the proposals. |
| `voter` | [string](#string) |  | voter defines the voter address for the proposals. |
| `depositor` | [string](#string) |  | depositor defines the deposit addresses from the proposals. |
| `pagination` | [cosmos.base.query.v1beta1.PageRequest](#cosmos.base.query.v1beta1.PageRequest) |  | pagination defines an optional pagination for the request. |






<a name="cosmos.gov.v1beta1.QueryProposalsResponse"></a>

### QueryProposalsResponse
QueryProposalsResponse is the response type for the Query/Proposals RPC
method.


| Field | Type | Label | Description |
| ----- | ---- | ----- | ----------- |
| `proposals` | [Proposal](#cosmos.gov.v1beta1.Proposal) | repeated |  |
| `pagination` | [cosmos.base.query.v1beta1.PageResponse](#cosmos.base.query.v1beta1.PageResponse) |  | pagination defines the pagination in the response. |






<a name="cosmos.gov.v1beta1.QueryTallyResultRequest"></a>

### QueryTallyResultRequest
QueryTallyResultRequest is the request type for the Query/Tally RPC method.


| Field | Type | Label | Description |
| ----- | ---- | ----- | ----------- |
| `proposal_id` | [uint64](#uint64) |  | proposal_id defines the unique id of the proposal. |






<a name="cosmos.gov.v1beta1.QueryTallyResultResponse"></a>

### QueryTallyResultResponse
QueryTallyResultResponse is the response type for the Query/Tally RPC method.


| Field | Type | Label | Description |
| ----- | ---- | ----- | ----------- |
| `tally` | [TallyResult](#cosmos.gov.v1beta1.TallyResult) |  | tally defines the requested tally. |






<a name="cosmos.gov.v1beta1.QueryVoteRequest"></a>

### QueryVoteRequest
QueryVoteRequest is the request type for the Query/Vote RPC method.


| Field | Type | Label | Description |
| ----- | ---- | ----- | ----------- |
| `proposal_id` | [uint64](#uint64) |  | proposal_id defines the unique id of the proposal. |
| `voter` | [string](#string) |  | voter defines the oter address for the proposals. |






<a name="cosmos.gov.v1beta1.QueryVoteResponse"></a>

### QueryVoteResponse
QueryVoteResponse is the response type for the Query/Vote RPC method.


| Field | Type | Label | Description |
| ----- | ---- | ----- | ----------- |
| `vote` | [Vote](#cosmos.gov.v1beta1.Vote) |  | vote defined the queried vote. |






<a name="cosmos.gov.v1beta1.QueryVotesRequest"></a>

### QueryVotesRequest
QueryVotesRequest is the request type for the Query/Votes RPC method.


| Field | Type | Label | Description |
| ----- | ---- | ----- | ----------- |
| `proposal_id` | [uint64](#uint64) |  | proposal_id defines the unique id of the proposal. |
| `pagination` | [cosmos.base.query.v1beta1.PageRequest](#cosmos.base.query.v1beta1.PageRequest) |  | pagination defines an optional pagination for the request. |






<a name="cosmos.gov.v1beta1.QueryVotesResponse"></a>

### QueryVotesResponse
QueryVotesResponse is the response type for the Query/Votes RPC method.


| Field | Type | Label | Description |
| ----- | ---- | ----- | ----------- |
| `votes` | [Vote](#cosmos.gov.v1beta1.Vote) | repeated | votes defined the queried votes. |
| `pagination` | [cosmos.base.query.v1beta1.PageResponse](#cosmos.base.query.v1beta1.PageResponse) |  | pagination defines the pagination in the response. |





 <!-- end messages -->

 <!-- end enums -->

 <!-- end HasExtensions -->


<a name="cosmos.gov.v1beta1.Query"></a>

### Query
Query defines the gRPC querier service for gov module

| Method Name | Request Type | Response Type | Description | HTTP Verb | Endpoint |
| ----------- | ------------ | ------------- | ------------| ------- | -------- |
| `Proposal` | [QueryProposalRequest](#cosmos.gov.v1beta1.QueryProposalRequest) | [QueryProposalResponse](#cosmos.gov.v1beta1.QueryProposalResponse) | Proposal queries proposal details based on ProposalID. | GET|/cosmos/gov/v1beta1/proposals/{proposal_id}|
| `Proposals` | [QueryProposalsRequest](#cosmos.gov.v1beta1.QueryProposalsRequest) | [QueryProposalsResponse](#cosmos.gov.v1beta1.QueryProposalsResponse) | Proposals queries all proposals based on given status. | GET|/cosmos/gov/v1beta1/proposals|
| `Vote` | [QueryVoteRequest](#cosmos.gov.v1beta1.QueryVoteRequest) | [QueryVoteResponse](#cosmos.gov.v1beta1.QueryVoteResponse) | Vote queries voted information based on proposalID, voterAddr. | GET|/cosmos/gov/v1beta1/proposals/{proposal_id}/votes/{voter}|
| `Votes` | [QueryVotesRequest](#cosmos.gov.v1beta1.QueryVotesRequest) | [QueryVotesResponse](#cosmos.gov.v1beta1.QueryVotesResponse) | Votes queries votes of a given proposal. | GET|/cosmos/gov/v1beta1/proposals/{proposal_id}/votes|
| `Params` | [QueryParamsRequest](#cosmos.gov.v1beta1.QueryParamsRequest) | [QueryParamsResponse](#cosmos.gov.v1beta1.QueryParamsResponse) | Params queries all parameters of the gov module. | GET|/cosmos/gov/v1beta1/params/{params_type}|
| `Deposit` | [QueryDepositRequest](#cosmos.gov.v1beta1.QueryDepositRequest) | [QueryDepositResponse](#cosmos.gov.v1beta1.QueryDepositResponse) | Deposit queries single deposit information based proposalID, depositAddr. | GET|/cosmos/gov/v1beta1/proposals/{proposal_id}/deposits/{depositor}|
| `Deposits` | [QueryDepositsRequest](#cosmos.gov.v1beta1.QueryDepositsRequest) | [QueryDepositsResponse](#cosmos.gov.v1beta1.QueryDepositsResponse) | Deposits queries all deposits of a single proposal. | GET|/cosmos/gov/v1beta1/proposals/{proposal_id}/deposits|
| `TallyResult` | [QueryTallyResultRequest](#cosmos.gov.v1beta1.QueryTallyResultRequest) | [QueryTallyResultResponse](#cosmos.gov.v1beta1.QueryTallyResultResponse) | TallyResult queries the tally of a proposal vote. | GET|/cosmos/gov/v1beta1/proposals/{proposal_id}/tally|

 <!-- end services -->



<a name="cosmos/gov/v1beta1/tx.proto"></a>
<p align="right"><a href="#top">Top</a></p>

## cosmos/gov/v1beta1/tx.proto



<a name="cosmos.gov.v1beta1.MsgDeposit"></a>

### MsgDeposit
MsgDeposit defines a message to submit a deposit to an existing proposal.


| Field | Type | Label | Description |
| ----- | ---- | ----- | ----------- |
| `proposal_id` | [uint64](#uint64) |  |  |
| `depositor` | [string](#string) |  |  |
| `amount` | [cosmos.base.v1beta1.Coin](#cosmos.base.v1beta1.Coin) | repeated |  |






<a name="cosmos.gov.v1beta1.MsgDepositResponse"></a>

### MsgDepositResponse
MsgDepositResponse defines the Msg/Deposit response type.






<a name="cosmos.gov.v1beta1.MsgSubmitProposal"></a>

### MsgSubmitProposal
MsgSubmitProposal defines an sdk.Msg type that supports submitting arbitrary
proposal Content.


| Field | Type | Label | Description |
| ----- | ---- | ----- | ----------- |
| `content` | [google.protobuf.Any](#google.protobuf.Any) |  |  |
| `initial_deposit` | [cosmos.base.v1beta1.Coin](#cosmos.base.v1beta1.Coin) | repeated |  |
| `proposer` | [string](#string) |  |  |






<a name="cosmos.gov.v1beta1.MsgSubmitProposalResponse"></a>

### MsgSubmitProposalResponse
MsgSubmitProposalResponse defines the Msg/SubmitProposal response type.


| Field | Type | Label | Description |
| ----- | ---- | ----- | ----------- |
| `proposal_id` | [uint64](#uint64) |  |  |






<a name="cosmos.gov.v1beta1.MsgVote"></a>

### MsgVote
MsgVote defines a message to cast a vote.


| Field | Type | Label | Description |
| ----- | ---- | ----- | ----------- |
| `proposal_id` | [uint64](#uint64) |  |  |
| `voter` | [string](#string) |  |  |
| `option` | [VoteOption](#cosmos.gov.v1beta1.VoteOption) |  |  |






<a name="cosmos.gov.v1beta1.MsgVoteResponse"></a>

### MsgVoteResponse
MsgVoteResponse defines the Msg/Vote response type.






<a name="cosmos.gov.v1beta1.MsgVoteWeighted"></a>

### MsgVoteWeighted
MsgVoteWeighted defines a message to cast a vote.

Since: cosmos-sdk 0.43


| Field | Type | Label | Description |
| ----- | ---- | ----- | ----------- |
| `proposal_id` | [uint64](#uint64) |  |  |
| `voter` | [string](#string) |  |  |
| `options` | [WeightedVoteOption](#cosmos.gov.v1beta1.WeightedVoteOption) | repeated |  |






<a name="cosmos.gov.v1beta1.MsgVoteWeightedResponse"></a>

### MsgVoteWeightedResponse
MsgVoteWeightedResponse defines the Msg/VoteWeighted response type.

Since: cosmos-sdk 0.43





 <!-- end messages -->

 <!-- end enums -->

 <!-- end HasExtensions -->


<a name="cosmos.gov.v1beta1.Msg"></a>

### Msg
Msg defines the bank Msg service.

| Method Name | Request Type | Response Type | Description | HTTP Verb | Endpoint |
| ----------- | ------------ | ------------- | ------------| ------- | -------- |
| `SubmitProposal` | [MsgSubmitProposal](#cosmos.gov.v1beta1.MsgSubmitProposal) | [MsgSubmitProposalResponse](#cosmos.gov.v1beta1.MsgSubmitProposalResponse) | SubmitProposal defines a method to create new proposal given a content. | |
| `Vote` | [MsgVote](#cosmos.gov.v1beta1.MsgVote) | [MsgVoteResponse](#cosmos.gov.v1beta1.MsgVoteResponse) | Vote defines a method to add a vote on a specific proposal. | |
| `VoteWeighted` | [MsgVoteWeighted](#cosmos.gov.v1beta1.MsgVoteWeighted) | [MsgVoteWeightedResponse](#cosmos.gov.v1beta1.MsgVoteWeightedResponse) | VoteWeighted defines a method to add a weighted vote on a specific proposal.

Since: cosmos-sdk 0.43 | |
| `Deposit` | [MsgDeposit](#cosmos.gov.v1beta1.MsgDeposit) | [MsgDepositResponse](#cosmos.gov.v1beta1.MsgDepositResponse) | Deposit defines a method to add deposit on a specific proposal. | |

 <!-- end services -->



<a name="cosmos/gov/v1beta2/gov.proto"></a>
<<<<<<< HEAD
=======
<p align="right"><a href="#top">Top</a></p>

## cosmos/gov/v1beta2/gov.proto



<a name="cosmos.gov.v1beta2.Deposit"></a>

### Deposit
Deposit defines an amount deposited by an account address to an active
proposal.


| Field | Type | Label | Description |
| ----- | ---- | ----- | ----------- |
| `proposal_id` | [uint64](#uint64) |  |  |
| `depositor` | [string](#string) |  |  |
| `amount` | [cosmos.base.v1beta1.Coin](#cosmos.base.v1beta1.Coin) | repeated |  |






<a name="cosmos.gov.v1beta2.DepositParams"></a>

### DepositParams
DepositParams defines the params for deposits on governance proposals.


| Field | Type | Label | Description |
| ----- | ---- | ----- | ----------- |
| `min_deposit` | [cosmos.base.v1beta1.Coin](#cosmos.base.v1beta1.Coin) | repeated | Minimum deposit for a proposal to enter voting period. |
| `max_deposit_period` | [google.protobuf.Duration](#google.protobuf.Duration) |  | Maximum period for Atom holders to deposit on a proposal. Initial value: 2 months. |






<a name="cosmos.gov.v1beta2.Proposal"></a>

### Proposal
Proposal defines the core field members of a governance proposal.


| Field | Type | Label | Description |
| ----- | ---- | ----- | ----------- |
| `proposal_id` | [uint64](#uint64) |  |  |
| `messages` | [google.protobuf.Any](#google.protobuf.Any) | repeated |  |
| `status` | [ProposalStatus](#cosmos.gov.v1beta2.ProposalStatus) |  |  |
| `final_tally_result` | [TallyResult](#cosmos.gov.v1beta2.TallyResult) |  |  |
| `submit_time` | [google.protobuf.Timestamp](#google.protobuf.Timestamp) |  |  |
| `deposit_end_time` | [google.protobuf.Timestamp](#google.protobuf.Timestamp) |  |  |
| `total_deposit` | [cosmos.base.v1beta1.Coin](#cosmos.base.v1beta1.Coin) | repeated |  |
| `voting_start_time` | [google.protobuf.Timestamp](#google.protobuf.Timestamp) |  |  |
| `voting_end_time` | [google.protobuf.Timestamp](#google.protobuf.Timestamp) |  |  |






<a name="cosmos.gov.v1beta2.TallyParams"></a>

### TallyParams
TallyParams defines the params for tallying votes on governance proposals.


| Field | Type | Label | Description |
| ----- | ---- | ----- | ----------- |
| `quorum` | [bytes](#bytes) |  | Minimum percentage of total stake needed to vote for a result to be considered valid. |
| `threshold` | [bytes](#bytes) |  | Minimum proportion of Yes votes for proposal to pass. Default value: 0.5. |
| `veto_threshold` | [bytes](#bytes) |  | Minimum value of Veto votes to Total votes ratio for proposal to be vetoed. Default value: 1/3. |






<a name="cosmos.gov.v1beta2.TallyResult"></a>

### TallyResult
TallyResult defines a standard tally for a governance proposal.


| Field | Type | Label | Description |
| ----- | ---- | ----- | ----------- |
| `yes` | [string](#string) |  |  |
| `abstain` | [string](#string) |  |  |
| `no` | [string](#string) |  |  |
| `no_with_veto` | [string](#string) |  |  |






<a name="cosmos.gov.v1beta2.Vote"></a>

### Vote
Vote defines a vote on a governance proposal.
A Vote consists of a proposal ID, the voter, and the vote option.


| Field | Type | Label | Description |
| ----- | ---- | ----- | ----------- |
| `proposal_id` | [uint64](#uint64) |  |  |
| `voter` | [string](#string) |  |  |
| `option` | [VoteOption](#cosmos.gov.v1beta2.VoteOption) |  | **Deprecated.** Deprecated: Prefer to use `options` instead. This field is set in queries if and only if `len(options) == 1` and that option has weight 1. In all other cases, this field will default to VOTE_OPTION_UNSPECIFIED. |
| `options` | [WeightedVoteOption](#cosmos.gov.v1beta2.WeightedVoteOption) | repeated |  |






<a name="cosmos.gov.v1beta2.VotingParams"></a>

### VotingParams
VotingParams defines the params for voting on governance proposals.


| Field | Type | Label | Description |
| ----- | ---- | ----- | ----------- |
| `voting_period` | [google.protobuf.Duration](#google.protobuf.Duration) |  | Length of the voting period. |






<a name="cosmos.gov.v1beta2.WeightedVoteOption"></a>

### WeightedVoteOption
WeightedVoteOption defines a unit of vote for vote split.


| Field | Type | Label | Description |
| ----- | ---- | ----- | ----------- |
| `option` | [VoteOption](#cosmos.gov.v1beta2.VoteOption) |  |  |
| `weight` | [string](#string) |  |  |





 <!-- end messages -->


<a name="cosmos.gov.v1beta2.ProposalStatus"></a>

### ProposalStatus
ProposalStatus enumerates the valid statuses of a proposal.

| Name | Number | Description |
| ---- | ------ | ----------- |
| PROPOSAL_STATUS_UNSPECIFIED | 0 | PROPOSAL_STATUS_UNSPECIFIED defines the default propopsal status. |
| PROPOSAL_STATUS_DEPOSIT_PERIOD | 1 | PROPOSAL_STATUS_DEPOSIT_PERIOD defines a proposal status during the deposit period. |
| PROPOSAL_STATUS_VOTING_PERIOD | 2 | PROPOSAL_STATUS_VOTING_PERIOD defines a proposal status during the voting period. |
| PROPOSAL_STATUS_PASSED | 3 | PROPOSAL_STATUS_PASSED defines a proposal status of a proposal that has passed. |
| PROPOSAL_STATUS_REJECTED | 4 | PROPOSAL_STATUS_REJECTED defines a proposal status of a proposal that has been rejected. |
| PROPOSAL_STATUS_FAILED | 5 | PROPOSAL_STATUS_FAILED defines a proposal status of a proposal that has failed. |



<a name="cosmos.gov.v1beta2.VoteOption"></a>

### VoteOption
VoteOption enumerates the valid vote options for a given governance proposal.

| Name | Number | Description |
| ---- | ------ | ----------- |
| VOTE_OPTION_UNSPECIFIED | 0 | VOTE_OPTION_UNSPECIFIED defines a no-op vote option. |
| VOTE_OPTION_YES | 1 | VOTE_OPTION_YES defines a yes vote option. |
| VOTE_OPTION_ABSTAIN | 2 | VOTE_OPTION_ABSTAIN defines an abstain vote option. |
| VOTE_OPTION_NO | 3 | VOTE_OPTION_NO defines a no vote option. |
| VOTE_OPTION_NO_WITH_VETO | 4 | VOTE_OPTION_NO_WITH_VETO defines a no with veto vote option. |


 <!-- end enums -->

 <!-- end HasExtensions -->

 <!-- end services -->



<a name="cosmos/gov/v1beta2/genesis.proto"></a>
<p align="right"><a href="#top">Top</a></p>

## cosmos/gov/v1beta2/genesis.proto



<a name="cosmos.gov.v1beta2.GenesisState"></a>

### GenesisState
GenesisState defines the gov module's genesis state.


| Field | Type | Label | Description |
| ----- | ---- | ----- | ----------- |
| `starting_proposal_id` | [uint64](#uint64) |  | starting_proposal_id is the ID of the starting proposal. |
| `deposits` | [Deposit](#cosmos.gov.v1beta2.Deposit) | repeated | deposits defines all the deposits present at genesis. |
| `votes` | [Vote](#cosmos.gov.v1beta2.Vote) | repeated | votes defines all the votes present at genesis. |
| `proposals` | [Proposal](#cosmos.gov.v1beta2.Proposal) | repeated | proposals defines all the proposals present at genesis. |
| `deposit_params` | [DepositParams](#cosmos.gov.v1beta2.DepositParams) |  | params defines all the paramaters of related to deposit. |
| `voting_params` | [VotingParams](#cosmos.gov.v1beta2.VotingParams) |  | params defines all the paramaters of related to voting. |
| `tally_params` | [TallyParams](#cosmos.gov.v1beta2.TallyParams) |  | params defines all the paramaters of related to tally. |





 <!-- end messages -->

 <!-- end enums -->

 <!-- end HasExtensions -->

 <!-- end services -->



<a name="cosmos/gov/v1beta2/query.proto"></a>
<p align="right"><a href="#top">Top</a></p>

## cosmos/gov/v1beta2/query.proto



<a name="cosmos.gov.v1beta2.QueryDepositRequest"></a>

### QueryDepositRequest
QueryDepositRequest is the request type for the Query/Deposit RPC method.


| Field | Type | Label | Description |
| ----- | ---- | ----- | ----------- |
| `proposal_id` | [uint64](#uint64) |  | proposal_id defines the unique id of the proposal. |
| `depositor` | [string](#string) |  | depositor defines the deposit addresses from the proposals. |






<a name="cosmos.gov.v1beta2.QueryDepositResponse"></a>

### QueryDepositResponse
QueryDepositResponse is the response type for the Query/Deposit RPC method.


| Field | Type | Label | Description |
| ----- | ---- | ----- | ----------- |
| `deposit` | [Deposit](#cosmos.gov.v1beta2.Deposit) |  | deposit defines the requested deposit. |






<a name="cosmos.gov.v1beta2.QueryDepositsRequest"></a>

### QueryDepositsRequest
QueryDepositsRequest is the request type for the Query/Deposits RPC method.


| Field | Type | Label | Description |
| ----- | ---- | ----- | ----------- |
| `proposal_id` | [uint64](#uint64) |  | proposal_id defines the unique id of the proposal. |
| `pagination` | [cosmos.base.query.v1beta1.PageRequest](#cosmos.base.query.v1beta1.PageRequest) |  | pagination defines an optional pagination for the request. |






<a name="cosmos.gov.v1beta2.QueryDepositsResponse"></a>

### QueryDepositsResponse
QueryDepositsResponse is the response type for the Query/Deposits RPC method.


| Field | Type | Label | Description |
| ----- | ---- | ----- | ----------- |
| `deposits` | [Deposit](#cosmos.gov.v1beta2.Deposit) | repeated |  |
| `pagination` | [cosmos.base.query.v1beta1.PageResponse](#cosmos.base.query.v1beta1.PageResponse) |  | pagination defines the pagination in the response. |






<a name="cosmos.gov.v1beta2.QueryParamsRequest"></a>

### QueryParamsRequest
QueryParamsRequest is the request type for the Query/Params RPC method.


| Field | Type | Label | Description |
| ----- | ---- | ----- | ----------- |
| `params_type` | [string](#string) |  | params_type defines which parameters to query for, can be one of "voting", "tallying" or "deposit". |






<a name="cosmos.gov.v1beta2.QueryParamsResponse"></a>

### QueryParamsResponse
QueryParamsResponse is the response type for the Query/Params RPC method.


| Field | Type | Label | Description |
| ----- | ---- | ----- | ----------- |
| `voting_params` | [VotingParams](#cosmos.gov.v1beta2.VotingParams) |  | voting_params defines the parameters related to voting. |
| `deposit_params` | [DepositParams](#cosmos.gov.v1beta2.DepositParams) |  | deposit_params defines the parameters related to deposit. |
| `tally_params` | [TallyParams](#cosmos.gov.v1beta2.TallyParams) |  | tally_params defines the parameters related to tally. |






<a name="cosmos.gov.v1beta2.QueryProposalRequest"></a>

### QueryProposalRequest
QueryProposalRequest is the request type for the Query/Proposal RPC method.


| Field | Type | Label | Description |
| ----- | ---- | ----- | ----------- |
| `proposal_id` | [uint64](#uint64) |  | proposal_id defines the unique id of the proposal. |






<a name="cosmos.gov.v1beta2.QueryProposalResponse"></a>

### QueryProposalResponse
QueryProposalResponse is the response type for the Query/Proposal RPC method.


| Field | Type | Label | Description |
| ----- | ---- | ----- | ----------- |
| `proposal` | [Proposal](#cosmos.gov.v1beta2.Proposal) |  |  |






<a name="cosmos.gov.v1beta2.QueryProposalsRequest"></a>

### QueryProposalsRequest
QueryProposalsRequest is the request type for the Query/Proposals RPC method.


| Field | Type | Label | Description |
| ----- | ---- | ----- | ----------- |
| `proposal_status` | [ProposalStatus](#cosmos.gov.v1beta2.ProposalStatus) |  | proposal_status defines the status of the proposals. |
| `voter` | [string](#string) |  | voter defines the voter address for the proposals. |
| `depositor` | [string](#string) |  | depositor defines the deposit addresses from the proposals. |
| `pagination` | [cosmos.base.query.v1beta1.PageRequest](#cosmos.base.query.v1beta1.PageRequest) |  | pagination defines an optional pagination for the request. |






<a name="cosmos.gov.v1beta2.QueryProposalsResponse"></a>

### QueryProposalsResponse
QueryProposalsResponse is the response type for the Query/Proposals RPC
method.


| Field | Type | Label | Description |
| ----- | ---- | ----- | ----------- |
| `proposals` | [Proposal](#cosmos.gov.v1beta2.Proposal) | repeated |  |
| `pagination` | [cosmos.base.query.v1beta1.PageResponse](#cosmos.base.query.v1beta1.PageResponse) |  | pagination defines the pagination in the response. |






<a name="cosmos.gov.v1beta2.QueryTallyResultRequest"></a>

### QueryTallyResultRequest
QueryTallyResultRequest is the request type for the Query/Tally RPC method.


| Field | Type | Label | Description |
| ----- | ---- | ----- | ----------- |
| `proposal_id` | [uint64](#uint64) |  | proposal_id defines the unique id of the proposal. |






<a name="cosmos.gov.v1beta2.QueryTallyResultResponse"></a>

### QueryTallyResultResponse
QueryTallyResultResponse is the response type for the Query/Tally RPC method.


| Field | Type | Label | Description |
| ----- | ---- | ----- | ----------- |
| `tally` | [TallyResult](#cosmos.gov.v1beta2.TallyResult) |  | tally defines the requested tally. |






<a name="cosmos.gov.v1beta2.QueryVoteRequest"></a>

### QueryVoteRequest
QueryVoteRequest is the request type for the Query/Vote RPC method.


| Field | Type | Label | Description |
| ----- | ---- | ----- | ----------- |
| `proposal_id` | [uint64](#uint64) |  | proposal_id defines the unique id of the proposal. |
| `voter` | [string](#string) |  | voter defines the oter address for the proposals. |






<a name="cosmos.gov.v1beta2.QueryVoteResponse"></a>

### QueryVoteResponse
QueryVoteResponse is the response type for the Query/Vote RPC method.


| Field | Type | Label | Description |
| ----- | ---- | ----- | ----------- |
| `vote` | [Vote](#cosmos.gov.v1beta2.Vote) |  | vote defined the queried vote. |






<a name="cosmos.gov.v1beta2.QueryVotesRequest"></a>

### QueryVotesRequest
QueryVotesRequest is the request type for the Query/Votes RPC method.


| Field | Type | Label | Description |
| ----- | ---- | ----- | ----------- |
| `proposal_id` | [uint64](#uint64) |  | proposal_id defines the unique id of the proposal. |
| `pagination` | [cosmos.base.query.v1beta1.PageRequest](#cosmos.base.query.v1beta1.PageRequest) |  | pagination defines an optional pagination for the request. |






<a name="cosmos.gov.v1beta2.QueryVotesResponse"></a>

### QueryVotesResponse
QueryVotesResponse is the response type for the Query/Votes RPC method.


| Field | Type | Label | Description |
| ----- | ---- | ----- | ----------- |
| `votes` | [Vote](#cosmos.gov.v1beta2.Vote) | repeated | votes defined the queried votes. |
| `pagination` | [cosmos.base.query.v1beta1.PageResponse](#cosmos.base.query.v1beta1.PageResponse) |  | pagination defines the pagination in the response. |





 <!-- end messages -->

 <!-- end enums -->

 <!-- end HasExtensions -->


<a name="cosmos.gov.v1beta2.Query"></a>

### Query
Query defines the gRPC querier service for gov module

| Method Name | Request Type | Response Type | Description | HTTP Verb | Endpoint |
| ----------- | ------------ | ------------- | ------------| ------- | -------- |
| `Proposal` | [QueryProposalRequest](#cosmos.gov.v1beta2.QueryProposalRequest) | [QueryProposalResponse](#cosmos.gov.v1beta2.QueryProposalResponse) | Proposal queries proposal details based on ProposalID. | GET|/cosmos/gov/v1beta2/proposals/{proposal_id}|
| `Proposals` | [QueryProposalsRequest](#cosmos.gov.v1beta2.QueryProposalsRequest) | [QueryProposalsResponse](#cosmos.gov.v1beta2.QueryProposalsResponse) | Proposals queries all proposals based on given status. | GET|/cosmos/gov/v1beta2/proposals|
| `Vote` | [QueryVoteRequest](#cosmos.gov.v1beta2.QueryVoteRequest) | [QueryVoteResponse](#cosmos.gov.v1beta2.QueryVoteResponse) | Vote queries voted information based on proposalID, voterAddr. | GET|/cosmos/gov/v1beta2/proposals/{proposal_id}/votes/{voter}|
| `Votes` | [QueryVotesRequest](#cosmos.gov.v1beta2.QueryVotesRequest) | [QueryVotesResponse](#cosmos.gov.v1beta2.QueryVotesResponse) | Votes queries votes of a given proposal. | GET|/cosmos/gov/v1beta2/proposals/{proposal_id}/votes|
| `Params` | [QueryParamsRequest](#cosmos.gov.v1beta2.QueryParamsRequest) | [QueryParamsResponse](#cosmos.gov.v1beta2.QueryParamsResponse) | Params queries all parameters of the gov module. | GET|/cosmos/gov/v1beta2/params/{params_type}|
| `Deposit` | [QueryDepositRequest](#cosmos.gov.v1beta2.QueryDepositRequest) | [QueryDepositResponse](#cosmos.gov.v1beta2.QueryDepositResponse) | Deposit queries single deposit information based proposalID, depositAddr. | GET|/cosmos/gov/v1beta2/proposals/{proposal_id}/deposits/{depositor}|
| `Deposits` | [QueryDepositsRequest](#cosmos.gov.v1beta2.QueryDepositsRequest) | [QueryDepositsResponse](#cosmos.gov.v1beta2.QueryDepositsResponse) | Deposits queries all deposits of a single proposal. | GET|/cosmos/gov/v1beta2/proposals/{proposal_id}/deposits|
| `TallyResult` | [QueryTallyResultRequest](#cosmos.gov.v1beta2.QueryTallyResultRequest) | [QueryTallyResultResponse](#cosmos.gov.v1beta2.QueryTallyResultResponse) | TallyResult queries the tally of a proposal vote. | GET|/cosmos/gov/v1beta2/proposals/{proposal_id}/tally|

 <!-- end services -->



<a name="cosmos/gov/v1beta2/tx.proto"></a>
<p align="right"><a href="#top">Top</a></p>

## cosmos/gov/v1beta2/tx.proto



<a name="cosmos.gov.v1beta2.MsgDeposit"></a>

### MsgDeposit
MsgDeposit defines a message to submit a deposit to an existing proposal.


| Field | Type | Label | Description |
| ----- | ---- | ----- | ----------- |
| `proposal_id` | [uint64](#uint64) |  |  |
| `depositor` | [string](#string) |  |  |
| `amount` | [cosmos.base.v1beta1.Coin](#cosmos.base.v1beta1.Coin) | repeated |  |






<a name="cosmos.gov.v1beta2.MsgDepositResponse"></a>

### MsgDepositResponse
MsgDepositResponse defines the Msg/Deposit response type.






<a name="cosmos.gov.v1beta2.MsgSubmitProposal"></a>

### MsgSubmitProposal
MsgSubmitProposal defines an sdk.Msg type that supports submitting arbitrary
proposal Content.


| Field | Type | Label | Description |
| ----- | ---- | ----- | ----------- |
| `messages` | [google.protobuf.Any](#google.protobuf.Any) | repeated |  |
| `initial_deposit` | [cosmos.base.v1beta1.Coin](#cosmos.base.v1beta1.Coin) | repeated |  |
| `proposer` | [string](#string) |  |  |






<a name="cosmos.gov.v1beta2.MsgSubmitProposalResponse"></a>

### MsgSubmitProposalResponse
MsgSubmitProposalResponse defines the Msg/SubmitProposal response type.


| Field | Type | Label | Description |
| ----- | ---- | ----- | ----------- |
| `proposal_id` | [uint64](#uint64) |  |  |






<a name="cosmos.gov.v1beta2.MsgVote"></a>

### MsgVote
MsgVote defines a message to cast a vote.


| Field | Type | Label | Description |
| ----- | ---- | ----- | ----------- |
| `proposal_id` | [uint64](#uint64) |  |  |
| `voter` | [string](#string) |  |  |
| `option` | [VoteOption](#cosmos.gov.v1beta2.VoteOption) |  |  |






<a name="cosmos.gov.v1beta2.MsgVoteResponse"></a>

### MsgVoteResponse
MsgVoteResponse defines the Msg/Vote response type.






<a name="cosmos.gov.v1beta2.MsgVoteWeighted"></a>

### MsgVoteWeighted
MsgVoteWeighted defines a message to cast a vote.

Since: cosmos-sdk 0.43


| Field | Type | Label | Description |
| ----- | ---- | ----- | ----------- |
| `proposal_id` | [uint64](#uint64) |  |  |
| `voter` | [string](#string) |  |  |
| `options` | [WeightedVoteOption](#cosmos.gov.v1beta2.WeightedVoteOption) | repeated |  |






<a name="cosmos.gov.v1beta2.MsgVoteWeightedResponse"></a>

### MsgVoteWeightedResponse
MsgVoteWeightedResponse defines the Msg/VoteWeighted response type.

Since: cosmos-sdk 0.43





 <!-- end messages -->

 <!-- end enums -->

 <!-- end HasExtensions -->


<a name="cosmos.gov.v1beta2.Msg"></a>

### Msg
Msg defines the gov Msg service.

| Method Name | Request Type | Response Type | Description | HTTP Verb | Endpoint |
| ----------- | ------------ | ------------- | ------------| ------- | -------- |
| `SubmitProposal` | [MsgSubmitProposal](#cosmos.gov.v1beta2.MsgSubmitProposal) | [MsgSubmitProposalResponse](#cosmos.gov.v1beta2.MsgSubmitProposalResponse) | SubmitProposal defines a method to create new proposal given a content. | |
| `Vote` | [MsgVote](#cosmos.gov.v1beta2.MsgVote) | [MsgVoteResponse](#cosmos.gov.v1beta2.MsgVoteResponse) | Vote defines a method to add a vote on a specific proposal. | |
| `VoteWeighted` | [MsgVoteWeighted](#cosmos.gov.v1beta2.MsgVoteWeighted) | [MsgVoteWeightedResponse](#cosmos.gov.v1beta2.MsgVoteWeightedResponse) | VoteWeighted defines a method to add a weighted vote on a specific proposal.

Since: cosmos-sdk 0.43 | |
| `Deposit` | [MsgDeposit](#cosmos.gov.v1beta2.MsgDeposit) | [MsgDepositResponse](#cosmos.gov.v1beta2.MsgDepositResponse) | Deposit defines a method to add deposit on a specific proposal. | |

 <!-- end services -->



<a name="cosmos/group/v1beta1/types.proto"></a>
>>>>>>> 25f3af2f
<p align="right"><a href="#top">Top</a></p>

## cosmos/gov/v1beta2/gov.proto



<a name="cosmos.gov.v1beta2.Deposit"></a>

### Deposit
Deposit defines an amount deposited by an account address to an active
proposal.


| Field | Type | Label | Description |
| ----- | ---- | ----- | ----------- |
| `proposal_id` | [uint64](#uint64) |  |  |
| `depositor` | [string](#string) |  |  |
| `amount` | [cosmos.base.v1beta1.Coin](#cosmos.base.v1beta1.Coin) | repeated |  |






<a name="cosmos.gov.v1beta2.DepositParams"></a>

### DepositParams
DepositParams defines the params for deposits on governance proposals.


| Field | Type | Label | Description |
| ----- | ---- | ----- | ----------- |
| `min_deposit` | [cosmos.base.v1beta1.Coin](#cosmos.base.v1beta1.Coin) | repeated | Minimum deposit for a proposal to enter voting period. |
| `max_deposit_period` | [google.protobuf.Duration](#google.protobuf.Duration) |  | Maximum period for Atom holders to deposit on a proposal. Initial value: 2 months. |






<a name="cosmos.gov.v1beta2.Proposal"></a>

### Proposal
Proposal defines the core field members of a governance proposal.


| Field | Type | Label | Description |
| ----- | ---- | ----- | ----------- |
| `proposal_id` | [uint64](#uint64) |  |  |
| `messages` | [google.protobuf.Any](#google.protobuf.Any) | repeated |  |
| `status` | [ProposalStatus](#cosmos.gov.v1beta2.ProposalStatus) |  |  |
| `final_tally_result` | [TallyResult](#cosmos.gov.v1beta2.TallyResult) |  |  |
| `submit_time` | [google.protobuf.Timestamp](#google.protobuf.Timestamp) |  |  |
| `deposit_end_time` | [google.protobuf.Timestamp](#google.protobuf.Timestamp) |  |  |
| `total_deposit` | [cosmos.base.v1beta1.Coin](#cosmos.base.v1beta1.Coin) | repeated |  |
| `voting_start_time` | [google.protobuf.Timestamp](#google.protobuf.Timestamp) |  |  |
| `voting_end_time` | [google.protobuf.Timestamp](#google.protobuf.Timestamp) |  |  |






<a name="cosmos.gov.v1beta2.TallyParams"></a>

### TallyParams
TallyParams defines the params for tallying votes on governance proposals.


| Field | Type | Label | Description |
| ----- | ---- | ----- | ----------- |
| `quorum` | [bytes](#bytes) |  | Minimum percentage of total stake needed to vote for a result to be considered valid. |
| `threshold` | [bytes](#bytes) |  | Minimum proportion of Yes votes for proposal to pass. Default value: 0.5. |
| `veto_threshold` | [bytes](#bytes) |  | Minimum value of Veto votes to Total votes ratio for proposal to be vetoed. Default value: 1/3. |






<a name="cosmos.gov.v1beta2.TallyResult"></a>

### TallyResult
TallyResult defines a standard tally for a governance proposal.


| Field | Type | Label | Description |
| ----- | ---- | ----- | ----------- |
| `yes` | [string](#string) |  |  |
| `abstain` | [string](#string) |  |  |
| `no` | [string](#string) |  |  |
| `no_with_veto` | [string](#string) |  |  |






<a name="cosmos.gov.v1beta2.Vote"></a>

### Vote
Vote defines a vote on a governance proposal.
A Vote consists of a proposal ID, the voter, and the vote option.


| Field | Type | Label | Description |
| ----- | ---- | ----- | ----------- |
| `proposal_id` | [uint64](#uint64) |  |  |
| `voter` | [string](#string) |  |  |
| `option` | [VoteOption](#cosmos.gov.v1beta2.VoteOption) |  | **Deprecated.** Deprecated: Prefer to use `options` instead. This field is set in queries if and only if `len(options) == 1` and that option has weight 1. In all other cases, this field will default to VOTE_OPTION_UNSPECIFIED. |
| `options` | [WeightedVoteOption](#cosmos.gov.v1beta2.WeightedVoteOption) | repeated |  |






<a name="cosmos.gov.v1beta2.VotingParams"></a>

### VotingParams
VotingParams defines the params for voting on governance proposals.


| Field | Type | Label | Description |
| ----- | ---- | ----- | ----------- |
| `voting_period` | [google.protobuf.Duration](#google.protobuf.Duration) |  | Length of the voting period. |






<a name="cosmos.gov.v1beta2.WeightedVoteOption"></a>

### WeightedVoteOption
WeightedVoteOption defines a unit of vote for vote split.


| Field | Type | Label | Description |
| ----- | ---- | ----- | ----------- |
| `option` | [VoteOption](#cosmos.gov.v1beta2.VoteOption) |  |  |
| `weight` | [string](#string) |  |  |





 <!-- end messages -->


<a name="cosmos.gov.v1beta2.ProposalStatus"></a>

### ProposalStatus
ProposalStatus enumerates the valid statuses of a proposal.

| Name | Number | Description |
| ---- | ------ | ----------- |
| PROPOSAL_STATUS_UNSPECIFIED | 0 | PROPOSAL_STATUS_UNSPECIFIED defines the default propopsal status. |
| PROPOSAL_STATUS_DEPOSIT_PERIOD | 1 | PROPOSAL_STATUS_DEPOSIT_PERIOD defines a proposal status during the deposit period. |
| PROPOSAL_STATUS_VOTING_PERIOD | 2 | PROPOSAL_STATUS_VOTING_PERIOD defines a proposal status during the voting period. |
| PROPOSAL_STATUS_PASSED | 3 | PROPOSAL_STATUS_PASSED defines a proposal status of a proposal that has passed. |
| PROPOSAL_STATUS_REJECTED | 4 | PROPOSAL_STATUS_REJECTED defines a proposal status of a proposal that has been rejected. |
| PROPOSAL_STATUS_FAILED | 5 | PROPOSAL_STATUS_FAILED defines a proposal status of a proposal that has failed. |



<a name="cosmos.gov.v1beta2.VoteOption"></a>

### VoteOption
VoteOption enumerates the valid vote options for a given governance proposal.

| Name | Number | Description |
| ---- | ------ | ----------- |
| VOTE_OPTION_UNSPECIFIED | 0 | VOTE_OPTION_UNSPECIFIED defines a no-op vote option. |
| VOTE_OPTION_YES | 1 | VOTE_OPTION_YES defines a yes vote option. |
| VOTE_OPTION_ABSTAIN | 2 | VOTE_OPTION_ABSTAIN defines an abstain vote option. |
| VOTE_OPTION_NO | 3 | VOTE_OPTION_NO defines a no vote option. |
| VOTE_OPTION_NO_WITH_VETO | 4 | VOTE_OPTION_NO_WITH_VETO defines a no with veto vote option. |


 <!-- end enums -->

 <!-- end HasExtensions -->

 <!-- end services -->



<a name="cosmos/gov/v1beta2/genesis.proto"></a>
<p align="right"><a href="#top">Top</a></p>

## cosmos/gov/v1beta2/genesis.proto



<a name="cosmos.gov.v1beta2.GenesisState"></a>

### GenesisState
GenesisState defines the gov module's genesis state.


| Field | Type | Label | Description |
| ----- | ---- | ----- | ----------- |
| `starting_proposal_id` | [uint64](#uint64) |  | starting_proposal_id is the ID of the starting proposal. |
| `deposits` | [Deposit](#cosmos.gov.v1beta2.Deposit) | repeated | deposits defines all the deposits present at genesis. |
| `votes` | [Vote](#cosmos.gov.v1beta2.Vote) | repeated | votes defines all the votes present at genesis. |
| `proposals` | [Proposal](#cosmos.gov.v1beta2.Proposal) | repeated | proposals defines all the proposals present at genesis. |
| `deposit_params` | [DepositParams](#cosmos.gov.v1beta2.DepositParams) |  | params defines all the paramaters of related to deposit. |
| `voting_params` | [VotingParams](#cosmos.gov.v1beta2.VotingParams) |  | params defines all the paramaters of related to voting. |
| `tally_params` | [TallyParams](#cosmos.gov.v1beta2.TallyParams) |  | params defines all the paramaters of related to tally. |





 <!-- end messages -->

 <!-- end enums -->

 <!-- end HasExtensions -->

 <!-- end services -->



<a name="cosmos/gov/v1beta2/query.proto"></a>
<p align="right"><a href="#top">Top</a></p>

## cosmos/gov/v1beta2/query.proto



<a name="cosmos.gov.v1beta2.QueryDepositRequest"></a>

### QueryDepositRequest
QueryDepositRequest is the request type for the Query/Deposit RPC method.


| Field | Type | Label | Description |
| ----- | ---- | ----- | ----------- |
| `proposal_id` | [uint64](#uint64) |  | proposal_id defines the unique id of the proposal. |
| `depositor` | [string](#string) |  | depositor defines the deposit addresses from the proposals. |






<a name="cosmos.gov.v1beta2.QueryDepositResponse"></a>

### QueryDepositResponse
QueryDepositResponse is the response type for the Query/Deposit RPC method.


| Field | Type | Label | Description |
| ----- | ---- | ----- | ----------- |
| `deposit` | [Deposit](#cosmos.gov.v1beta2.Deposit) |  | deposit defines the requested deposit. |






<a name="cosmos.gov.v1beta2.QueryDepositsRequest"></a>

### QueryDepositsRequest
QueryDepositsRequest is the request type for the Query/Deposits RPC method.


| Field | Type | Label | Description |
| ----- | ---- | ----- | ----------- |
| `proposal_id` | [uint64](#uint64) |  | proposal_id defines the unique id of the proposal. |
| `pagination` | [cosmos.base.query.v1beta1.PageRequest](#cosmos.base.query.v1beta1.PageRequest) |  | pagination defines an optional pagination for the request. |






<a name="cosmos.gov.v1beta2.QueryDepositsResponse"></a>

### QueryDepositsResponse
QueryDepositsResponse is the response type for the Query/Deposits RPC method.


| Field | Type | Label | Description |
| ----- | ---- | ----- | ----------- |
| `deposits` | [Deposit](#cosmos.gov.v1beta2.Deposit) | repeated |  |
| `pagination` | [cosmos.base.query.v1beta1.PageResponse](#cosmos.base.query.v1beta1.PageResponse) |  | pagination defines the pagination in the response. |






<a name="cosmos.gov.v1beta2.QueryParamsRequest"></a>

### QueryParamsRequest
QueryParamsRequest is the request type for the Query/Params RPC method.


| Field | Type | Label | Description |
| ----- | ---- | ----- | ----------- |
| `params_type` | [string](#string) |  | params_type defines which parameters to query for, can be one of "voting", "tallying" or "deposit". |






<a name="cosmos.gov.v1beta2.QueryParamsResponse"></a>

### QueryParamsResponse
QueryParamsResponse is the response type for the Query/Params RPC method.


| Field | Type | Label | Description |
| ----- | ---- | ----- | ----------- |
| `voting_params` | [VotingParams](#cosmos.gov.v1beta2.VotingParams) |  | voting_params defines the parameters related to voting. |
| `deposit_params` | [DepositParams](#cosmos.gov.v1beta2.DepositParams) |  | deposit_params defines the parameters related to deposit. |
| `tally_params` | [TallyParams](#cosmos.gov.v1beta2.TallyParams) |  | tally_params defines the parameters related to tally. |






<a name="cosmos.gov.v1beta2.QueryProposalRequest"></a>

### QueryProposalRequest
QueryProposalRequest is the request type for the Query/Proposal RPC method.


| Field | Type | Label | Description |
| ----- | ---- | ----- | ----------- |
| `proposal_id` | [uint64](#uint64) |  | proposal_id defines the unique id of the proposal. |






<a name="cosmos.gov.v1beta2.QueryProposalResponse"></a>

### QueryProposalResponse
QueryProposalResponse is the response type for the Query/Proposal RPC method.


| Field | Type | Label | Description |
| ----- | ---- | ----- | ----------- |
| `proposal` | [Proposal](#cosmos.gov.v1beta2.Proposal) |  |  |






<a name="cosmos.gov.v1beta2.QueryProposalsRequest"></a>

### QueryProposalsRequest
QueryProposalsRequest is the request type for the Query/Proposals RPC method.


| Field | Type | Label | Description |
| ----- | ---- | ----- | ----------- |
| `proposal_status` | [ProposalStatus](#cosmos.gov.v1beta2.ProposalStatus) |  | proposal_status defines the status of the proposals. |
| `voter` | [string](#string) |  | voter defines the voter address for the proposals. |
| `depositor` | [string](#string) |  | depositor defines the deposit addresses from the proposals. |
| `pagination` | [cosmos.base.query.v1beta1.PageRequest](#cosmos.base.query.v1beta1.PageRequest) |  | pagination defines an optional pagination for the request. |






<a name="cosmos.gov.v1beta2.QueryProposalsResponse"></a>

### QueryProposalsResponse
QueryProposalsResponse is the response type for the Query/Proposals RPC
method.


| Field | Type | Label | Description |
| ----- | ---- | ----- | ----------- |
| `proposals` | [Proposal](#cosmos.gov.v1beta2.Proposal) | repeated |  |
| `pagination` | [cosmos.base.query.v1beta1.PageResponse](#cosmos.base.query.v1beta1.PageResponse) |  | pagination defines the pagination in the response. |






<a name="cosmos.gov.v1beta2.QueryTallyResultRequest"></a>

### QueryTallyResultRequest
QueryTallyResultRequest is the request type for the Query/Tally RPC method.


| Field | Type | Label | Description |
| ----- | ---- | ----- | ----------- |
| `proposal_id` | [uint64](#uint64) |  | proposal_id defines the unique id of the proposal. |






<a name="cosmos.gov.v1beta2.QueryTallyResultResponse"></a>

### QueryTallyResultResponse
QueryTallyResultResponse is the response type for the Query/Tally RPC method.


| Field | Type | Label | Description |
| ----- | ---- | ----- | ----------- |
| `tally` | [TallyResult](#cosmos.gov.v1beta2.TallyResult) |  | tally defines the requested tally. |






<a name="cosmos.gov.v1beta2.QueryVoteRequest"></a>

### QueryVoteRequest
QueryVoteRequest is the request type for the Query/Vote RPC method.


| Field | Type | Label | Description |
| ----- | ---- | ----- | ----------- |
| `proposal_id` | [uint64](#uint64) |  | proposal_id defines the unique id of the proposal. |
| `voter` | [string](#string) |  | voter defines the oter address for the proposals. |






<a name="cosmos.gov.v1beta2.QueryVoteResponse"></a>

### QueryVoteResponse
QueryVoteResponse is the response type for the Query/Vote RPC method.


| Field | Type | Label | Description |
| ----- | ---- | ----- | ----------- |
| `vote` | [Vote](#cosmos.gov.v1beta2.Vote) |  | vote defined the queried vote. |






<a name="cosmos.gov.v1beta2.QueryVotesRequest"></a>

### QueryVotesRequest
QueryVotesRequest is the request type for the Query/Votes RPC method.


| Field | Type | Label | Description |
| ----- | ---- | ----- | ----------- |
| `proposal_id` | [uint64](#uint64) |  | proposal_id defines the unique id of the proposal. |
| `pagination` | [cosmos.base.query.v1beta1.PageRequest](#cosmos.base.query.v1beta1.PageRequest) |  | pagination defines an optional pagination for the request. |






<a name="cosmos.gov.v1beta2.QueryVotesResponse"></a>

### QueryVotesResponse
QueryVotesResponse is the response type for the Query/Votes RPC method.


| Field | Type | Label | Description |
| ----- | ---- | ----- | ----------- |
| `votes` | [Vote](#cosmos.gov.v1beta2.Vote) | repeated | votes defined the queried votes. |
| `pagination` | [cosmos.base.query.v1beta1.PageResponse](#cosmos.base.query.v1beta1.PageResponse) |  | pagination defines the pagination in the response. |





 <!-- end messages -->

 <!-- end enums -->

 <!-- end HasExtensions -->


<a name="cosmos.gov.v1beta2.Query"></a>

### Query
Query defines the gRPC querier service for gov module

| Method Name | Request Type | Response Type | Description | HTTP Verb | Endpoint |
| ----------- | ------------ | ------------- | ------------| ------- | -------- |
| `Proposal` | [QueryProposalRequest](#cosmos.gov.v1beta2.QueryProposalRequest) | [QueryProposalResponse](#cosmos.gov.v1beta2.QueryProposalResponse) | Proposal queries proposal details based on ProposalID. | GET|/cosmos/gov/v1beta2/proposals/{proposal_id}|
| `Proposals` | [QueryProposalsRequest](#cosmos.gov.v1beta2.QueryProposalsRequest) | [QueryProposalsResponse](#cosmos.gov.v1beta2.QueryProposalsResponse) | Proposals queries all proposals based on given status. | GET|/cosmos/gov/v1beta2/proposals|
| `Vote` | [QueryVoteRequest](#cosmos.gov.v1beta2.QueryVoteRequest) | [QueryVoteResponse](#cosmos.gov.v1beta2.QueryVoteResponse) | Vote queries voted information based on proposalID, voterAddr. | GET|/cosmos/gov/v1beta2/proposals/{proposal_id}/votes/{voter}|
| `Votes` | [QueryVotesRequest](#cosmos.gov.v1beta2.QueryVotesRequest) | [QueryVotesResponse](#cosmos.gov.v1beta2.QueryVotesResponse) | Votes queries votes of a given proposal. | GET|/cosmos/gov/v1beta2/proposals/{proposal_id}/votes|
| `Params` | [QueryParamsRequest](#cosmos.gov.v1beta2.QueryParamsRequest) | [QueryParamsResponse](#cosmos.gov.v1beta2.QueryParamsResponse) | Params queries all parameters of the gov module. | GET|/cosmos/gov/v1beta2/params/{params_type}|
| `Deposit` | [QueryDepositRequest](#cosmos.gov.v1beta2.QueryDepositRequest) | [QueryDepositResponse](#cosmos.gov.v1beta2.QueryDepositResponse) | Deposit queries single deposit information based proposalID, depositAddr. | GET|/cosmos/gov/v1beta2/proposals/{proposal_id}/deposits/{depositor}|
| `Deposits` | [QueryDepositsRequest](#cosmos.gov.v1beta2.QueryDepositsRequest) | [QueryDepositsResponse](#cosmos.gov.v1beta2.QueryDepositsResponse) | Deposits queries all deposits of a single proposal. | GET|/cosmos/gov/v1beta2/proposals/{proposal_id}/deposits|
| `TallyResult` | [QueryTallyResultRequest](#cosmos.gov.v1beta2.QueryTallyResultRequest) | [QueryTallyResultResponse](#cosmos.gov.v1beta2.QueryTallyResultResponse) | TallyResult queries the tally of a proposal vote. | GET|/cosmos/gov/v1beta2/proposals/{proposal_id}/tally|

 <!-- end services -->



<a name="cosmos/gov/v1beta2/tx.proto"></a>
<p align="right"><a href="#top">Top</a></p>

## cosmos/gov/v1beta2/tx.proto



<a name="cosmos.gov.v1beta2.MsgDeposit"></a>

### MsgDeposit
MsgDeposit defines a message to submit a deposit to an existing proposal.


| Field | Type | Label | Description |
| ----- | ---- | ----- | ----------- |
| `proposal_id` | [uint64](#uint64) |  |  |
| `depositor` | [string](#string) |  |  |
| `amount` | [cosmos.base.v1beta1.Coin](#cosmos.base.v1beta1.Coin) | repeated |  |






<a name="cosmos.gov.v1beta2.MsgDepositResponse"></a>

### MsgDepositResponse
MsgDepositResponse defines the Msg/Deposit response type.






<a name="cosmos.gov.v1beta2.MsgSubmitProposal"></a>

### MsgSubmitProposal
MsgSubmitProposal defines an sdk.Msg type that supports submitting arbitrary
proposal Content.


| Field | Type | Label | Description |
| ----- | ---- | ----- | ----------- |
| `messages` | [google.protobuf.Any](#google.protobuf.Any) | repeated |  |
| `initial_deposit` | [cosmos.base.v1beta1.Coin](#cosmos.base.v1beta1.Coin) | repeated |  |
| `proposer` | [string](#string) |  |  |






<a name="cosmos.gov.v1beta2.MsgSubmitProposalResponse"></a>

### MsgSubmitProposalResponse
MsgSubmitProposalResponse defines the Msg/SubmitProposal response type.


| Field | Type | Label | Description |
| ----- | ---- | ----- | ----------- |
| `proposal_id` | [uint64](#uint64) |  |  |






<a name="cosmos.gov.v1beta2.MsgVote"></a>

### MsgVote
MsgVote defines a message to cast a vote.


| Field | Type | Label | Description |
| ----- | ---- | ----- | ----------- |
| `proposal_id` | [uint64](#uint64) |  |  |
| `voter` | [string](#string) |  |  |
| `option` | [VoteOption](#cosmos.gov.v1beta2.VoteOption) |  |  |






<a name="cosmos.gov.v1beta2.MsgVoteResponse"></a>

### MsgVoteResponse
MsgVoteResponse defines the Msg/Vote response type.






<a name="cosmos.gov.v1beta2.MsgVoteWeighted"></a>

### MsgVoteWeighted
MsgVoteWeighted defines a message to cast a vote.

Since: cosmos-sdk 0.43


| Field | Type | Label | Description |
| ----- | ---- | ----- | ----------- |
| `proposal_id` | [uint64](#uint64) |  |  |
| `voter` | [string](#string) |  |  |
| `options` | [WeightedVoteOption](#cosmos.gov.v1beta2.WeightedVoteOption) | repeated |  |






<a name="cosmos.gov.v1beta2.MsgVoteWeightedResponse"></a>

### MsgVoteWeightedResponse
MsgVoteWeightedResponse defines the Msg/VoteWeighted response type.

Since: cosmos-sdk 0.43





 <!-- end messages -->

 <!-- end enums -->

 <!-- end HasExtensions -->


<a name="cosmos.gov.v1beta2.Msg"></a>

### Msg
Msg defines the gov Msg service.

| Method Name | Request Type | Response Type | Description | HTTP Verb | Endpoint |
| ----------- | ------------ | ------------- | ------------| ------- | -------- |
| `SubmitProposal` | [MsgSubmitProposal](#cosmos.gov.v1beta2.MsgSubmitProposal) | [MsgSubmitProposalResponse](#cosmos.gov.v1beta2.MsgSubmitProposalResponse) | SubmitProposal defines a method to create new proposal given a content. | |
| `Vote` | [MsgVote](#cosmos.gov.v1beta2.MsgVote) | [MsgVoteResponse](#cosmos.gov.v1beta2.MsgVoteResponse) | Vote defines a method to add a vote on a specific proposal. | |
| `VoteWeighted` | [MsgVoteWeighted](#cosmos.gov.v1beta2.MsgVoteWeighted) | [MsgVoteWeightedResponse](#cosmos.gov.v1beta2.MsgVoteWeightedResponse) | VoteWeighted defines a method to add a weighted vote on a specific proposal.

Since: cosmos-sdk 0.43 | |
| `Deposit` | [MsgDeposit](#cosmos.gov.v1beta2.MsgDeposit) | [MsgDepositResponse](#cosmos.gov.v1beta2.MsgDepositResponse) | Deposit defines a method to add deposit on a specific proposal. | |

 <!-- end services -->



<a name="cosmos/group/v1beta1/events.proto"></a>
<p align="right"><a href="#top">Top</a></p>

## cosmos/group/v1beta1/events.proto



<a name="cosmos.group.v1beta1.EventCreateGroup"></a>

### EventCreateGroup
EventCreateGroup is an event emitted when a group is created.


| Field | Type | Label | Description |
| ----- | ---- | ----- | ----------- |
| `group_id` | [uint64](#uint64) |  | group_id is the unique ID of the group. |






<a name="cosmos.group.v1beta1.EventCreateGroupAccount"></a>

### EventCreateGroupAccount
EventCreateGroupAccount is an event emitted when a group account is created.


| Field | Type | Label | Description |
| ----- | ---- | ----- | ----------- |
| `address` | [string](#string) |  | address is the address of the group account. |






<a name="cosmos.group.v1beta1.EventCreateProposal"></a>

### EventCreateProposal
EventCreateProposal is an event emitted when a proposal is created.


| Field | Type | Label | Description |
| ----- | ---- | ----- | ----------- |
| `proposal_id` | [uint64](#uint64) |  | proposal_id is the unique ID of the proposal. |






<a name="cosmos.group.v1beta1.EventExec"></a>

### EventExec
EventExec is an event emitted when a proposal is executed.


| Field | Type | Label | Description |
| ----- | ---- | ----- | ----------- |
| `proposal_id` | [uint64](#uint64) |  | proposal_id is the unique ID of the proposal. |






<a name="cosmos.group.v1beta1.EventUpdateGroup"></a>

### EventUpdateGroup
EventUpdateGroup is an event emitted when a group is updated.


| Field | Type | Label | Description |
| ----- | ---- | ----- | ----------- |
| `group_id` | [uint64](#uint64) |  | group_id is the unique ID of the group. |






<a name="cosmos.group.v1beta1.EventUpdateGroupAccount"></a>

### EventUpdateGroupAccount
EventUpdateGroupAccount is an event emitted when a group account is updated.


| Field | Type | Label | Description |
| ----- | ---- | ----- | ----------- |
| `address` | [string](#string) |  | address is the address of the group account. |






<a name="cosmos.group.v1beta1.EventVote"></a>

### EventVote
EventVote is an event emitted when a voter votes on a proposal.


| Field | Type | Label | Description |
| ----- | ---- | ----- | ----------- |
| `proposal_id` | [uint64](#uint64) |  | proposal_id is the unique ID of the proposal. |





 <!-- end messages -->

 <!-- end enums -->

 <!-- end HasExtensions -->

 <!-- end services -->



<a name="cosmos/group/v1beta1/types.proto"></a>
<p align="right"><a href="#top">Top</a></p>

## cosmos/group/v1beta1/types.proto



<a name="cosmos.group.v1beta1.GroupAccountInfo"></a>

### GroupAccountInfo
GroupAccountInfo represents the high-level on-chain information for a group account.


| Field | Type | Label | Description |
| ----- | ---- | ----- | ----------- |
| `address` | [string](#string) |  | address is the group account address. |
| `group_id` | [uint64](#uint64) |  | group_id is the unique ID of the group. |
| `admin` | [string](#string) |  | admin is the account address of the group admin. |
| `metadata` | [bytes](#bytes) |  | metadata is any arbitrary metadata to attached to the group account. |
| `version` | [uint64](#uint64) |  | version is used to track changes to a group's GroupAccountInfo structure that would create a different result on a running proposal. |
| `decision_policy` | [google.protobuf.Any](#google.protobuf.Any) |  | decision_policy specifies the group account's decision policy. |






<a name="cosmos.group.v1beta1.GroupInfo"></a>

### GroupInfo
GroupInfo represents the high-level on-chain information for a group.


| Field | Type | Label | Description |
| ----- | ---- | ----- | ----------- |
| `group_id` | [uint64](#uint64) |  | group_id is the unique ID of the group. |
| `admin` | [string](#string) |  | admin is the account address of the group's admin. |
| `metadata` | [bytes](#bytes) |  | metadata is any arbitrary metadata to attached to the group. |
| `version` | [uint64](#uint64) |  | version is used to track changes to a group's membership structure that would break existing proposals. Whenever any members weight is changed, or any member is added or removed this version is incremented and will cause proposals based on older versions of this group to fail |
| `total_weight` | [string](#string) |  | total_weight is the sum of the group members' weights. |






<a name="cosmos.group.v1beta1.GroupMember"></a>

### GroupMember
GroupMember represents the relationship between a group and a member.


| Field | Type | Label | Description |
| ----- | ---- | ----- | ----------- |
| `group_id` | [uint64](#uint64) |  | group_id is the unique ID of the group. |
| `member` | [Member](#cosmos.group.v1beta1.Member) |  | member is the member data. |






<a name="cosmos.group.v1beta1.Member"></a>

### Member
Member represents a group member with an account address,
non-zero weight and metadata.


| Field | Type | Label | Description |
| ----- | ---- | ----- | ----------- |
| `address` | [string](#string) |  | address is the member's account address. |
| `weight` | [string](#string) |  | weight is the member's voting weight that should be greater than 0. |
| `metadata` | [bytes](#bytes) |  | metadata is any arbitrary metadata to attached to the member. |






<a name="cosmos.group.v1beta1.Members"></a>

### Members
Members defines a repeated slice of Member objects.


| Field | Type | Label | Description |
| ----- | ---- | ----- | ----------- |
| `members` | [Member](#cosmos.group.v1beta1.Member) | repeated | members is the list of members. |






<a name="cosmos.group.v1beta1.Proposal"></a>

### Proposal
Proposal defines a group proposal. Any member of a group can submit a proposal
for a group account to decide upon.
A proposal consists of a set of `sdk.Msg`s that will be executed if the proposal
passes as well as some optional metadata associated with the proposal.


| Field | Type | Label | Description |
| ----- | ---- | ----- | ----------- |
| `proposal_id` | [uint64](#uint64) |  | proposal_id is the unique id of the proposal. |
| `address` | [string](#string) |  | address is the group account address. |
| `metadata` | [bytes](#bytes) |  | metadata is any arbitrary metadata to attached to the proposal. |
| `proposers` | [string](#string) | repeated | proposers are the account addresses of the proposers. |
| `submitted_at` | [google.protobuf.Timestamp](#google.protobuf.Timestamp) |  | submitted_at is a timestamp specifying when a proposal was submitted. |
| `group_version` | [uint64](#uint64) |  | group_version tracks the version of the group that this proposal corresponds to. When group membership is changed, existing proposals from previous group versions will become invalid. |
| `group_account_version` | [uint64](#uint64) |  | group_account_version tracks the version of the group account that this proposal corresponds to. When a decision policy is changed, existing proposals from previous policy versions will become invalid. |
| `status` | [Proposal.Status](#cosmos.group.v1beta1.Proposal.Status) |  | Status represents the high level position in the life cycle of the proposal. Initial value is Submitted. |
| `result` | [Proposal.Result](#cosmos.group.v1beta1.Proposal.Result) |  | result is the final result based on the votes and election rule. Initial value is unfinalized. The result is persisted so that clients can always rely on this state and not have to replicate the logic. |
| `vote_state` | [Tally](#cosmos.group.v1beta1.Tally) |  | vote_state contains the sums of all weighted votes for this proposal. |
| `timeout` | [google.protobuf.Timestamp](#google.protobuf.Timestamp) |  | timeout is the timestamp of the block where the proposal execution times out. Header times of the votes and execution messages must be before this end time to be included in the election. After the timeout timestamp the proposal can not be executed anymore and should be considered pending delete. |
| `executor_result` | [Proposal.ExecutorResult](#cosmos.group.v1beta1.Proposal.ExecutorResult) |  | executor_result is the final result based on the votes and election rule. Initial value is NotRun. |
| `msgs` | [google.protobuf.Any](#google.protobuf.Any) | repeated | msgs is a list of Msgs that will be executed if the proposal passes. |






<a name="cosmos.group.v1beta1.Tally"></a>

### Tally
Tally represents the sum of weighted votes.


| Field | Type | Label | Description |
| ----- | ---- | ----- | ----------- |
| `yes_count` | [string](#string) |  | yes_count is the weighted sum of yes votes. |
| `no_count` | [string](#string) |  | no_count is the weighted sum of no votes. |
| `abstain_count` | [string](#string) |  | abstain_count is the weighted sum of abstainers |
| `veto_count` | [string](#string) |  | veto_count is the weighted sum of vetoes. |






<a name="cosmos.group.v1beta1.ThresholdDecisionPolicy"></a>

### ThresholdDecisionPolicy
ThresholdDecisionPolicy implements the DecisionPolicy interface


| Field | Type | Label | Description |
| ----- | ---- | ----- | ----------- |
| `threshold` | [string](#string) |  | threshold is the minimum weighted sum of yes votes that must be met or exceeded for a proposal to succeed. |
| `timeout` | [google.protobuf.Duration](#google.protobuf.Duration) |  | timeout is the duration from submission of a proposal to the end of voting period Within this times votes and exec messages can be submitted. |






<a name="cosmos.group.v1beta1.Vote"></a>

### Vote
Vote represents a vote for a proposal.


| Field | Type | Label | Description |
| ----- | ---- | ----- | ----------- |
| `proposal_id` | [uint64](#uint64) |  | proposal is the unique ID of the proposal. |
| `voter` | [string](#string) |  | voter is the account address of the voter. |
| `choice` | [Choice](#cosmos.group.v1beta1.Choice) |  | choice is the voter's choice on the proposal. |
| `metadata` | [bytes](#bytes) |  | metadata is any arbitrary metadata to attached to the vote. |
| `submitted_at` | [google.protobuf.Timestamp](#google.protobuf.Timestamp) |  | submitted_at is the timestamp when the vote was submitted. |





 <!-- end messages -->


<a name="cosmos.group.v1beta1.Choice"></a>

### Choice
Choice defines available types of choices for voting.

| Name | Number | Description |
| ---- | ------ | ----------- |
| CHOICE_UNSPECIFIED | 0 | CHOICE_UNSPECIFIED defines a no-op voting choice. |
| CHOICE_NO | 1 | CHOICE_NO defines a no voting choice. |
| CHOICE_YES | 2 | CHOICE_YES defines a yes voting choice. |
| CHOICE_ABSTAIN | 3 | CHOICE_ABSTAIN defines an abstaining voting choice. |
| CHOICE_VETO | 4 | CHOICE_VETO defines a voting choice with veto. |



<a name="cosmos.group.v1beta1.Proposal.ExecutorResult"></a>

### Proposal.ExecutorResult
ExecutorResult defines types of proposal executor results.

| Name | Number | Description |
| ---- | ------ | ----------- |
| EXECUTOR_RESULT_UNSPECIFIED | 0 | An empty value is not allowed. |
| EXECUTOR_RESULT_NOT_RUN | 1 | We have not yet run the executor. |
| EXECUTOR_RESULT_SUCCESS | 2 | The executor was successful and proposed action updated state. |
| EXECUTOR_RESULT_FAILURE | 3 | The executor returned an error and proposed action didn't update state. |



<a name="cosmos.group.v1beta1.Proposal.Result"></a>

### Proposal.Result
Result defines types of proposal results.

| Name | Number | Description |
| ---- | ------ | ----------- |
| RESULT_UNSPECIFIED | 0 | An empty value is invalid and not allowed |
| RESULT_UNFINALIZED | 1 | Until a final tally has happened the status is unfinalized |
| RESULT_ACCEPTED | 2 | Final result of the tally |
| RESULT_REJECTED | 3 | Final result of the tally |



<a name="cosmos.group.v1beta1.Proposal.Status"></a>

### Proposal.Status
Status defines proposal statuses.

| Name | Number | Description |
| ---- | ------ | ----------- |
| STATUS_UNSPECIFIED | 0 | An empty value is invalid and not allowed. |
| STATUS_SUBMITTED | 1 | Initial status of a proposal when persisted. |
| STATUS_CLOSED | 2 | Final status of a proposal when the final tally was executed. |
| STATUS_ABORTED | 3 | Final status of a proposal when the group was modified before the final tally. |


 <!-- end enums -->

 <!-- end HasExtensions -->

 <!-- end services -->



<a name="cosmos/group/v1beta1/genesis.proto"></a>
<p align="right"><a href="#top">Top</a></p>

## cosmos/group/v1beta1/genesis.proto



<a name="cosmos.group.v1beta1.GenesisState"></a>

### GenesisState
GenesisState defines the group module's genesis state.


| Field | Type | Label | Description |
| ----- | ---- | ----- | ----------- |
| `group_seq` | [uint64](#uint64) |  | group_seq is the group table orm.Sequence, it is used to get the next group ID. |
| `groups` | [GroupInfo](#cosmos.group.v1beta1.GroupInfo) | repeated | groups is the list of groups info. |
| `group_members` | [GroupMember](#cosmos.group.v1beta1.GroupMember) | repeated | group_members is the list of groups members. |
| `group_account_seq` | [uint64](#uint64) |  | group_account_seq is the group account table orm.Sequence, it is used to generate the next group account address. |
| `group_accounts` | [GroupAccountInfo](#cosmos.group.v1beta1.GroupAccountInfo) | repeated | group_accounts is the list of group accounts info. |
| `proposal_seq` | [uint64](#uint64) |  | proposal_seq is the proposal table orm.Sequence, it is used to get the next proposal ID. |
| `proposals` | [Proposal](#cosmos.group.v1beta1.Proposal) | repeated | proposals is the list of proposals. |
| `votes` | [Vote](#cosmos.group.v1beta1.Vote) | repeated | votes is the list of votes. |





 <!-- end messages -->

 <!-- end enums -->

 <!-- end HasExtensions -->

 <!-- end services -->



<a name="cosmos/group/v1beta1/query.proto"></a>
<p align="right"><a href="#top">Top</a></p>

## cosmos/group/v1beta1/query.proto



<a name="cosmos.group.v1beta1.QueryGroupAccountInfo"></a>

### QueryGroupAccountInfo
QueryGroupAccountInfo is the Query/GroupAccountInfo request type.


| Field | Type | Label | Description |
| ----- | ---- | ----- | ----------- |
| `address` | [string](#string) |  | address is the account address of the group account. |






<a name="cosmos.group.v1beta1.QueryGroupAccountInfoResponse"></a>

### QueryGroupAccountInfoResponse
QueryGroupAccountInfoResponse is the Query/GroupAccountInfo response type.


| Field | Type | Label | Description |
| ----- | ---- | ----- | ----------- |
| `info` | [GroupAccountInfo](#cosmos.group.v1beta1.GroupAccountInfo) |  | info is the GroupAccountInfo for the group account. |






<a name="cosmos.group.v1beta1.QueryGroupAccountsByAdmin"></a>

### QueryGroupAccountsByAdmin
QueryGroupAccountsByAdmin is the Query/GroupAccountsByAdmin request type.


| Field | Type | Label | Description |
| ----- | ---- | ----- | ----------- |
| `admin` | [string](#string) |  | admin is the admin address of the group account. |
| `pagination` | [cosmos.base.query.v1beta1.PageRequest](#cosmos.base.query.v1beta1.PageRequest) |  | pagination defines an optional pagination for the request. |






<a name="cosmos.group.v1beta1.QueryGroupAccountsByAdminResponse"></a>

### QueryGroupAccountsByAdminResponse
QueryGroupAccountsByAdminResponse is the Query/GroupAccountsByAdmin response type.


| Field | Type | Label | Description |
| ----- | ---- | ----- | ----------- |
| `group_accounts` | [GroupAccountInfo](#cosmos.group.v1beta1.GroupAccountInfo) | repeated | group_accounts are the group accounts info with provided admin. |
| `pagination` | [cosmos.base.query.v1beta1.PageResponse](#cosmos.base.query.v1beta1.PageResponse) |  | pagination defines the pagination in the response. |






<a name="cosmos.group.v1beta1.QueryGroupAccountsByGroup"></a>

### QueryGroupAccountsByGroup
QueryGroupAccountsByGroup is the Query/GroupAccountsByGroup request type.


| Field | Type | Label | Description |
| ----- | ---- | ----- | ----------- |
| `group_id` | [uint64](#uint64) |  | group_id is the unique ID of the group account's group. |
| `pagination` | [cosmos.base.query.v1beta1.PageRequest](#cosmos.base.query.v1beta1.PageRequest) |  | pagination defines an optional pagination for the request. |






<a name="cosmos.group.v1beta1.QueryGroupAccountsByGroupResponse"></a>

### QueryGroupAccountsByGroupResponse
QueryGroupAccountsByGroupResponse is the Query/GroupAccountsByGroup response type.


| Field | Type | Label | Description |
| ----- | ---- | ----- | ----------- |
| `group_accounts` | [GroupAccountInfo](#cosmos.group.v1beta1.GroupAccountInfo) | repeated | group_accounts are the group accounts info associated with the provided group. |
| `pagination` | [cosmos.base.query.v1beta1.PageResponse](#cosmos.base.query.v1beta1.PageResponse) |  | pagination defines the pagination in the response. |






<a name="cosmos.group.v1beta1.QueryGroupInfo"></a>

### QueryGroupInfo
QueryGroupInfo is the Query/GroupInfo request type.


| Field | Type | Label | Description |
| ----- | ---- | ----- | ----------- |
| `group_id` | [uint64](#uint64) |  | group_id is the unique ID of the group. |






<a name="cosmos.group.v1beta1.QueryGroupInfoResponse"></a>

### QueryGroupInfoResponse
QueryGroupInfoResponse is the Query/GroupInfo response type.


| Field | Type | Label | Description |
| ----- | ---- | ----- | ----------- |
| `info` | [GroupInfo](#cosmos.group.v1beta1.GroupInfo) |  | info is the GroupInfo for the group. |






<a name="cosmos.group.v1beta1.QueryGroupMembers"></a>

### QueryGroupMembers
QueryGroupMembers is the Query/GroupMembers request type.


| Field | Type | Label | Description |
| ----- | ---- | ----- | ----------- |
| `group_id` | [uint64](#uint64) |  | group_id is the unique ID of the group. |
| `pagination` | [cosmos.base.query.v1beta1.PageRequest](#cosmos.base.query.v1beta1.PageRequest) |  | pagination defines an optional pagination for the request. |






<a name="cosmos.group.v1beta1.QueryGroupMembersResponse"></a>

### QueryGroupMembersResponse
QueryGroupMembersResponse is the Query/GroupMembersResponse response type.


| Field | Type | Label | Description |
| ----- | ---- | ----- | ----------- |
| `members` | [GroupMember](#cosmos.group.v1beta1.GroupMember) | repeated | members are the members of the group with given group_id. |
| `pagination` | [cosmos.base.query.v1beta1.PageResponse](#cosmos.base.query.v1beta1.PageResponse) |  | pagination defines the pagination in the response. |






<a name="cosmos.group.v1beta1.QueryGroupsByAdmin"></a>

### QueryGroupsByAdmin
QueryGroupsByAdmin is the Query/GroupsByAdmin request type.


| Field | Type | Label | Description |
| ----- | ---- | ----- | ----------- |
| `admin` | [string](#string) |  | admin is the account address of a group's admin. |
| `pagination` | [cosmos.base.query.v1beta1.PageRequest](#cosmos.base.query.v1beta1.PageRequest) |  | pagination defines an optional pagination for the request. |






<a name="cosmos.group.v1beta1.QueryGroupsByAdminResponse"></a>

### QueryGroupsByAdminResponse
QueryGroupsByAdminResponse is the Query/GroupsByAdminResponse response type.


| Field | Type | Label | Description |
| ----- | ---- | ----- | ----------- |
| `groups` | [GroupInfo](#cosmos.group.v1beta1.GroupInfo) | repeated | groups are the groups info with the provided admin. |
| `pagination` | [cosmos.base.query.v1beta1.PageResponse](#cosmos.base.query.v1beta1.PageResponse) |  | pagination defines the pagination in the response. |






<a name="cosmos.group.v1beta1.QueryProposal"></a>

### QueryProposal
QueryProposal is the Query/Proposal request type.


| Field | Type | Label | Description |
| ----- | ---- | ----- | ----------- |
| `proposal_id` | [uint64](#uint64) |  | proposal_id is the unique ID of a proposal. |






<a name="cosmos.group.v1beta1.QueryProposalResponse"></a>

### QueryProposalResponse
QueryProposalResponse is the Query/Proposal response type.


| Field | Type | Label | Description |
| ----- | ---- | ----- | ----------- |
| `proposal` | [Proposal](#cosmos.group.v1beta1.Proposal) |  | proposal is the proposal info. |






<a name="cosmos.group.v1beta1.QueryProposalsByGroupAccount"></a>

### QueryProposalsByGroupAccount
QueryProposalsByGroupAccount is the Query/ProposalByGroupAccount request type.


| Field | Type | Label | Description |
| ----- | ---- | ----- | ----------- |
| `address` | [string](#string) |  | address is the group account address related to proposals. |
| `pagination` | [cosmos.base.query.v1beta1.PageRequest](#cosmos.base.query.v1beta1.PageRequest) |  | pagination defines an optional pagination for the request. |






<a name="cosmos.group.v1beta1.QueryProposalsByGroupAccountResponse"></a>

### QueryProposalsByGroupAccountResponse
QueryProposalsByGroupAccountResponse is the Query/ProposalByGroupAccount response type.


| Field | Type | Label | Description |
| ----- | ---- | ----- | ----------- |
| `proposals` | [Proposal](#cosmos.group.v1beta1.Proposal) | repeated | proposals are the proposals with given group account. |
| `pagination` | [cosmos.base.query.v1beta1.PageResponse](#cosmos.base.query.v1beta1.PageResponse) |  | pagination defines the pagination in the response. |






<a name="cosmos.group.v1beta1.QueryVoteByProposalVoter"></a>

### QueryVoteByProposalVoter
QueryVoteByProposalVoter is the Query/VoteByProposalVoter request type.


| Field | Type | Label | Description |
| ----- | ---- | ----- | ----------- |
| `proposal_id` | [uint64](#uint64) |  | proposal_id is the unique ID of a proposal. |
| `voter` | [string](#string) |  | voter is a proposal voter account address. |






<a name="cosmos.group.v1beta1.QueryVoteByProposalVoterResponse"></a>

### QueryVoteByProposalVoterResponse
QueryVoteByProposalVoterResponse is the Query/VoteByProposalVoter response type.


| Field | Type | Label | Description |
| ----- | ---- | ----- | ----------- |
| `vote` | [Vote](#cosmos.group.v1beta1.Vote) |  | vote is the vote with given proposal_id and voter. |






<a name="cosmos.group.v1beta1.QueryVotesByProposal"></a>

### QueryVotesByProposal
QueryVotesByProposal is the Query/VotesByProposal request type.


| Field | Type | Label | Description |
| ----- | ---- | ----- | ----------- |
| `proposal_id` | [uint64](#uint64) |  | proposal_id is the unique ID of a proposal. |
| `pagination` | [cosmos.base.query.v1beta1.PageRequest](#cosmos.base.query.v1beta1.PageRequest) |  | pagination defines an optional pagination for the request. |






<a name="cosmos.group.v1beta1.QueryVotesByProposalResponse"></a>

### QueryVotesByProposalResponse
QueryVotesByProposalResponse is the Query/VotesByProposal response type.


| Field | Type | Label | Description |
| ----- | ---- | ----- | ----------- |
| `votes` | [Vote](#cosmos.group.v1beta1.Vote) | repeated | votes are the list of votes for given proposal_id. |
| `pagination` | [cosmos.base.query.v1beta1.PageResponse](#cosmos.base.query.v1beta1.PageResponse) |  | pagination defines the pagination in the response. |






<a name="cosmos.group.v1beta1.QueryVotesByVoter"></a>

### QueryVotesByVoter
QueryVotesByVoter is the Query/VotesByVoter request type.


| Field | Type | Label | Description |
| ----- | ---- | ----- | ----------- |
| `voter` | [string](#string) |  | voter is a proposal voter account address. |
| `pagination` | [cosmos.base.query.v1beta1.PageRequest](#cosmos.base.query.v1beta1.PageRequest) |  | pagination defines an optional pagination for the request. |






<a name="cosmos.group.v1beta1.QueryVotesByVoterResponse"></a>

### QueryVotesByVoterResponse
QueryVotesByVoterResponse is the Query/VotesByVoter response type.


| Field | Type | Label | Description |
| ----- | ---- | ----- | ----------- |
| `votes` | [Vote](#cosmos.group.v1beta1.Vote) | repeated | votes are the list of votes by given voter. |
| `pagination` | [cosmos.base.query.v1beta1.PageResponse](#cosmos.base.query.v1beta1.PageResponse) |  | pagination defines the pagination in the response. |





 <!-- end messages -->

 <!-- end enums -->

 <!-- end HasExtensions -->


<a name="cosmos.group.v1beta1.Query"></a>

### Query
Query is the cosmos.group.v1beta1 Query service.

| Method Name | Request Type | Response Type | Description | HTTP Verb | Endpoint |
| ----------- | ------------ | ------------- | ------------| ------- | -------- |
| `GroupInfo` | [QueryGroupInfo](#cosmos.group.v1beta1.QueryGroupInfo) | [QueryGroupInfoResponse](#cosmos.group.v1beta1.QueryGroupInfoResponse) | GroupInfo queries group info based on group id. | |
| `GroupAccountInfo` | [QueryGroupAccountInfo](#cosmos.group.v1beta1.QueryGroupAccountInfo) | [QueryGroupAccountInfoResponse](#cosmos.group.v1beta1.QueryGroupAccountInfoResponse) | GroupAccountInfo queries group account info based on group account address. | |
| `GroupMembers` | [QueryGroupMembers](#cosmos.group.v1beta1.QueryGroupMembers) | [QueryGroupMembersResponse](#cosmos.group.v1beta1.QueryGroupMembersResponse) | GroupMembers queries members of a group | |
| `GroupsByAdmin` | [QueryGroupsByAdmin](#cosmos.group.v1beta1.QueryGroupsByAdmin) | [QueryGroupsByAdminResponse](#cosmos.group.v1beta1.QueryGroupsByAdminResponse) | GroupsByAdmin queries groups by admin address. | |
| `GroupAccountsByGroup` | [QueryGroupAccountsByGroup](#cosmos.group.v1beta1.QueryGroupAccountsByGroup) | [QueryGroupAccountsByGroupResponse](#cosmos.group.v1beta1.QueryGroupAccountsByGroupResponse) | GroupAccountsByGroup queries group accounts by group id. | |
| `GroupAccountsByAdmin` | [QueryGroupAccountsByAdmin](#cosmos.group.v1beta1.QueryGroupAccountsByAdmin) | [QueryGroupAccountsByAdminResponse](#cosmos.group.v1beta1.QueryGroupAccountsByAdminResponse) | GroupsByAdmin queries group accounts by admin address. | |
| `Proposal` | [QueryProposal](#cosmos.group.v1beta1.QueryProposal) | [QueryProposalResponse](#cosmos.group.v1beta1.QueryProposalResponse) | Proposal queries a proposal based on proposal id. | |
| `ProposalsByGroupAccount` | [QueryProposalsByGroupAccount](#cosmos.group.v1beta1.QueryProposalsByGroupAccount) | [QueryProposalsByGroupAccountResponse](#cosmos.group.v1beta1.QueryProposalsByGroupAccountResponse) | ProposalsByGroupAccount queries proposals based on group account address. | |
| `VoteByProposalVoter` | [QueryVoteByProposalVoter](#cosmos.group.v1beta1.QueryVoteByProposalVoter) | [QueryVoteByProposalVoterResponse](#cosmos.group.v1beta1.QueryVoteByProposalVoterResponse) | VoteByProposalVoter queries a vote by proposal id and voter. | |
| `VotesByProposal` | [QueryVotesByProposal](#cosmos.group.v1beta1.QueryVotesByProposal) | [QueryVotesByProposalResponse](#cosmos.group.v1beta1.QueryVotesByProposalResponse) | VotesByProposal queries a vote by proposal. | |
| `VotesByVoter` | [QueryVotesByVoter](#cosmos.group.v1beta1.QueryVotesByVoter) | [QueryVotesByVoterResponse](#cosmos.group.v1beta1.QueryVotesByVoterResponse) | VotesByVoter queries a vote by voter. | |

 <!-- end services -->



<a name="cosmos/group/v1beta1/testdata_tx.proto"></a>
<p align="right"><a href="#top">Top</a></p>

## cosmos/group/v1beta1/testdata_tx.proto



<a name="cosmos.group.v1beta1.MsgAuthenticated"></a>

### MsgAuthenticated
MsgAuthenticated is used in group module's tests to check msg authorizations


| Field | Type | Label | Description |
| ----- | ---- | ----- | ----------- |
| `signers` | [bytes](#bytes) | repeated |  |





 <!-- end messages -->

 <!-- end enums -->

 <!-- end HasExtensions -->

 <!-- end services -->



<a name="cosmos/group/v1beta1/tx.proto"></a>
<p align="right"><a href="#top">Top</a></p>

## cosmos/group/v1beta1/tx.proto



<a name="cosmos.group.v1beta1.MsgCreateGroup"></a>

### MsgCreateGroup
MsgCreateGroup is the Msg/CreateGroup request type.


| Field | Type | Label | Description |
| ----- | ---- | ----- | ----------- |
| `admin` | [string](#string) |  | admin is the account address of the group admin. |
| `members` | [Member](#cosmos.group.v1beta1.Member) | repeated | members defines the group members. |
| `metadata` | [bytes](#bytes) |  | metadata is any arbitrary metadata to attached to the group. |






<a name="cosmos.group.v1beta1.MsgCreateGroupAccount"></a>

### MsgCreateGroupAccount
MsgCreateGroupAccount is the Msg/CreateGroupAccount request type.


| Field | Type | Label | Description |
| ----- | ---- | ----- | ----------- |
| `admin` | [string](#string) |  | admin is the account address of the group admin. |
| `group_id` | [uint64](#uint64) |  | group_id is the unique ID of the group. |
| `metadata` | [bytes](#bytes) |  | metadata is any arbitrary metadata to attached to the group account. |
| `decision_policy` | [google.protobuf.Any](#google.protobuf.Any) |  | decision_policy specifies the group account's decision policy. |






<a name="cosmos.group.v1beta1.MsgCreateGroupAccountResponse"></a>

### MsgCreateGroupAccountResponse
MsgCreateGroupAccountResponse is the Msg/CreateGroupAccount response type.


| Field | Type | Label | Description |
| ----- | ---- | ----- | ----------- |
| `address` | [string](#string) |  | address is the account address of the newly created group account. |






<a name="cosmos.group.v1beta1.MsgCreateGroupResponse"></a>

### MsgCreateGroupResponse
MsgCreateGroupResponse is the Msg/CreateGroup response type.


| Field | Type | Label | Description |
| ----- | ---- | ----- | ----------- |
| `group_id` | [uint64](#uint64) |  | group_id is the unique ID of the newly created group. |






<a name="cosmos.group.v1beta1.MsgCreateProposal"></a>

### MsgCreateProposal
MsgCreateProposal is the Msg/CreateProposal request type.


| Field | Type | Label | Description |
| ----- | ---- | ----- | ----------- |
| `address` | [string](#string) |  | address is the group account address. |
| `proposers` | [string](#string) | repeated | proposers are the account addresses of the proposers. Proposers signatures will be counted as yes votes. |
| `metadata` | [bytes](#bytes) |  | metadata is any arbitrary metadata to attached to the proposal. |
| `msgs` | [google.protobuf.Any](#google.protobuf.Any) | repeated | msgs is a list of Msgs that will be executed if the proposal passes. |
| `exec` | [Exec](#cosmos.group.v1beta1.Exec) |  | exec defines the mode of execution of the proposal, whether it should be executed immediately on creation or not. If so, proposers signatures are considered as Yes votes. |






<a name="cosmos.group.v1beta1.MsgCreateProposalResponse"></a>

### MsgCreateProposalResponse
MsgCreateProposalResponse is the Msg/CreateProposal response type.


| Field | Type | Label | Description |
| ----- | ---- | ----- | ----------- |
| `proposal_id` | [uint64](#uint64) |  | proposal is the unique ID of the proposal. |






<a name="cosmos.group.v1beta1.MsgExec"></a>

### MsgExec
MsgExec is the Msg/Exec request type.


| Field | Type | Label | Description |
| ----- | ---- | ----- | ----------- |
| `proposal_id` | [uint64](#uint64) |  | proposal is the unique ID of the proposal. |
| `signer` | [string](#string) |  | signer is the account address used to execute the proposal. |






<a name="cosmos.group.v1beta1.MsgExecResponse"></a>

### MsgExecResponse
MsgExecResponse is the Msg/Exec request type.






<a name="cosmos.group.v1beta1.MsgUpdateGroupAccountAdmin"></a>

### MsgUpdateGroupAccountAdmin
MsgUpdateGroupAccountAdmin is the Msg/UpdateGroupAccountAdmin request type.


| Field | Type | Label | Description |
| ----- | ---- | ----- | ----------- |
| `admin` | [string](#string) |  | admin is the account address of the group admin. |
| `address` | [string](#string) |  | address is the group account address. |
| `new_admin` | [string](#string) |  | new_admin is the new group account admin. |






<a name="cosmos.group.v1beta1.MsgUpdateGroupAccountAdminResponse"></a>

### MsgUpdateGroupAccountAdminResponse
MsgUpdateGroupAccountAdminResponse is the Msg/UpdateGroupAccountAdmin response type.






<a name="cosmos.group.v1beta1.MsgUpdateGroupAccountDecisionPolicy"></a>

### MsgUpdateGroupAccountDecisionPolicy
MsgUpdateGroupAccountDecisionPolicy is the Msg/UpdateGroupAccountDecisionPolicy request type.


| Field | Type | Label | Description |
| ----- | ---- | ----- | ----------- |
| `admin` | [string](#string) |  | admin is the account address of the group admin. |
| `address` | [string](#string) |  | address is the group account address. |
| `decision_policy` | [google.protobuf.Any](#google.protobuf.Any) |  | decision_policy is the updated group account decision policy. |






<a name="cosmos.group.v1beta1.MsgUpdateGroupAccountDecisionPolicyResponse"></a>

### MsgUpdateGroupAccountDecisionPolicyResponse
MsgUpdateGroupAccountDecisionPolicyResponse is the Msg/UpdateGroupAccountDecisionPolicy response type.






<a name="cosmos.group.v1beta1.MsgUpdateGroupAccountMetadata"></a>

### MsgUpdateGroupAccountMetadata
MsgUpdateGroupAccountMetadata is the Msg/UpdateGroupAccountMetadata request type.


| Field | Type | Label | Description |
| ----- | ---- | ----- | ----------- |
| `admin` | [string](#string) |  | admin is the account address of the group admin. |
| `address` | [string](#string) |  | address is the group account address. |
| `metadata` | [bytes](#bytes) |  | metadata is the updated group account metadata. |






<a name="cosmos.group.v1beta1.MsgUpdateGroupAccountMetadataResponse"></a>

### MsgUpdateGroupAccountMetadataResponse
MsgUpdateGroupAccountMetadataResponse is the Msg/UpdateGroupAccountMetadata response type.






<a name="cosmos.group.v1beta1.MsgUpdateGroupAdmin"></a>

### MsgUpdateGroupAdmin
MsgUpdateGroupAdmin is the Msg/UpdateGroupAdmin request type.


| Field | Type | Label | Description |
| ----- | ---- | ----- | ----------- |
| `admin` | [string](#string) |  | admin is the current account address of the group admin. |
| `group_id` | [uint64](#uint64) |  | group_id is the unique ID of the group. |
| `new_admin` | [string](#string) |  | new_admin is the group new admin account address. |






<a name="cosmos.group.v1beta1.MsgUpdateGroupAdminResponse"></a>

### MsgUpdateGroupAdminResponse
MsgUpdateGroupAdminResponse is the Msg/UpdateGroupAdmin response type.






<a name="cosmos.group.v1beta1.MsgUpdateGroupMembers"></a>

### MsgUpdateGroupMembers
MsgUpdateGroupMembers is the Msg/UpdateGroupMembers request type.


| Field | Type | Label | Description |
| ----- | ---- | ----- | ----------- |
| `admin` | [string](#string) |  | admin is the account address of the group admin. |
| `group_id` | [uint64](#uint64) |  | group_id is the unique ID of the group. |
| `member_updates` | [Member](#cosmos.group.v1beta1.Member) | repeated | member_updates is the list of members to update, set weight to 0 to remove a member. |






<a name="cosmos.group.v1beta1.MsgUpdateGroupMembersResponse"></a>

### MsgUpdateGroupMembersResponse
MsgUpdateGroupMembersResponse is the Msg/UpdateGroupMembers response type.






<a name="cosmos.group.v1beta1.MsgUpdateGroupMetadata"></a>

### MsgUpdateGroupMetadata
MsgUpdateGroupMetadata is the Msg/UpdateGroupMetadata request type.


| Field | Type | Label | Description |
| ----- | ---- | ----- | ----------- |
| `admin` | [string](#string) |  | admin is the account address of the group admin. |
| `group_id` | [uint64](#uint64) |  | group_id is the unique ID of the group. |
| `metadata` | [bytes](#bytes) |  | metadata is the updated group's metadata. |






<a name="cosmos.group.v1beta1.MsgUpdateGroupMetadataResponse"></a>

### MsgUpdateGroupMetadataResponse
MsgUpdateGroupMetadataResponse is the Msg/UpdateGroupMetadata response type.






<a name="cosmos.group.v1beta1.MsgVote"></a>

### MsgVote
MsgVote is the Msg/Vote request type.


| Field | Type | Label | Description |
| ----- | ---- | ----- | ----------- |
| `proposal_id` | [uint64](#uint64) |  | proposal is the unique ID of the proposal. |
| `voter` | [string](#string) |  | voter is the voter account address. |
| `choice` | [Choice](#cosmos.group.v1beta1.Choice) |  | choice is the voter's choice on the proposal. |
| `metadata` | [bytes](#bytes) |  | metadata is any arbitrary metadata to attached to the vote. |
| `exec` | [Exec](#cosmos.group.v1beta1.Exec) |  | exec defines whether the proposal should be executed immediately after voting or not. |






<a name="cosmos.group.v1beta1.MsgVoteResponse"></a>

### MsgVoteResponse
MsgVoteResponse is the Msg/Vote response type.





 <!-- end messages -->


<a name="cosmos.group.v1beta1.Exec"></a>

### Exec
Exec defines modes of execution of a proposal on creation or on new vote.

| Name | Number | Description |
| ---- | ------ | ----------- |
| EXEC_UNSPECIFIED | 0 | An empty value means that there should be a separate MsgExec request for the proposal to execute. |
| EXEC_TRY | 1 | Try to execute the proposal immediately. If the proposal is not allowed per the DecisionPolicy, the proposal will still be open and could be executed at a later point. |


 <!-- end enums -->

 <!-- end HasExtensions -->


<a name="cosmos.group.v1beta1.Msg"></a>

### Msg
Msg is the cosmos.group.v1beta1 Msg service.

| Method Name | Request Type | Response Type | Description | HTTP Verb | Endpoint |
| ----------- | ------------ | ------------- | ------------| ------- | -------- |
| `CreateGroup` | [MsgCreateGroup](#cosmos.group.v1beta1.MsgCreateGroup) | [MsgCreateGroupResponse](#cosmos.group.v1beta1.MsgCreateGroupResponse) | CreateGroup creates a new group with an admin account address, a list of members and some optional metadata. | |
| `UpdateGroupMembers` | [MsgUpdateGroupMembers](#cosmos.group.v1beta1.MsgUpdateGroupMembers) | [MsgUpdateGroupMembersResponse](#cosmos.group.v1beta1.MsgUpdateGroupMembersResponse) | UpdateGroupMembers updates the group members with given group id and admin address. | |
| `UpdateGroupAdmin` | [MsgUpdateGroupAdmin](#cosmos.group.v1beta1.MsgUpdateGroupAdmin) | [MsgUpdateGroupAdminResponse](#cosmos.group.v1beta1.MsgUpdateGroupAdminResponse) | UpdateGroupAdmin updates the group admin with given group id and previous admin address. | |
| `UpdateGroupMetadata` | [MsgUpdateGroupMetadata](#cosmos.group.v1beta1.MsgUpdateGroupMetadata) | [MsgUpdateGroupMetadataResponse](#cosmos.group.v1beta1.MsgUpdateGroupMetadataResponse) | UpdateGroupMetadata updates the group metadata with given group id and admin address. | |
| `CreateGroupAccount` | [MsgCreateGroupAccount](#cosmos.group.v1beta1.MsgCreateGroupAccount) | [MsgCreateGroupAccountResponse](#cosmos.group.v1beta1.MsgCreateGroupAccountResponse) | CreateGroupAccount creates a new group account using given DecisionPolicy. | |
| `UpdateGroupAccountAdmin` | [MsgUpdateGroupAccountAdmin](#cosmos.group.v1beta1.MsgUpdateGroupAccountAdmin) | [MsgUpdateGroupAccountAdminResponse](#cosmos.group.v1beta1.MsgUpdateGroupAccountAdminResponse) | UpdateGroupAccountAdmin updates a group account admin. | |
| `UpdateGroupAccountDecisionPolicy` | [MsgUpdateGroupAccountDecisionPolicy](#cosmos.group.v1beta1.MsgUpdateGroupAccountDecisionPolicy) | [MsgUpdateGroupAccountDecisionPolicyResponse](#cosmos.group.v1beta1.MsgUpdateGroupAccountDecisionPolicyResponse) | UpdateGroupAccountDecisionPolicy allows a group account decision policy to be updated. | |
| `UpdateGroupAccountMetadata` | [MsgUpdateGroupAccountMetadata](#cosmos.group.v1beta1.MsgUpdateGroupAccountMetadata) | [MsgUpdateGroupAccountMetadataResponse](#cosmos.group.v1beta1.MsgUpdateGroupAccountMetadataResponse) | UpdateGroupAccountMetadata updates a group account metadata. | |
| `CreateProposal` | [MsgCreateProposal](#cosmos.group.v1beta1.MsgCreateProposal) | [MsgCreateProposalResponse](#cosmos.group.v1beta1.MsgCreateProposalResponse) | CreateProposal submits a new proposal. | |
| `Vote` | [MsgVote](#cosmos.group.v1beta1.MsgVote) | [MsgVoteResponse](#cosmos.group.v1beta1.MsgVoteResponse) | Vote allows a voter to vote on a proposal. | |
| `Exec` | [MsgExec](#cosmos.group.v1beta1.MsgExec) | [MsgExecResponse](#cosmos.group.v1beta1.MsgExecResponse) | Exec executes a proposal. | |

 <!-- end services -->



<a name="cosmos/mint/v1beta1/mint.proto"></a>
<p align="right"><a href="#top">Top</a></p>

## cosmos/mint/v1beta1/mint.proto



<a name="cosmos.mint.v1beta1.Minter"></a>

### Minter
Minter represents the minting state.


| Field | Type | Label | Description |
| ----- | ---- | ----- | ----------- |
| `inflation` | [string](#string) |  | current annual inflation rate |
| `annual_provisions` | [string](#string) |  | current annual expected provisions |






<a name="cosmos.mint.v1beta1.Params"></a>

### Params
Params holds parameters for the mint module.


| Field | Type | Label | Description |
| ----- | ---- | ----- | ----------- |
| `mint_denom` | [string](#string) |  | type of coin to mint |
| `inflation_rate_change` | [string](#string) |  | maximum annual change in inflation rate |
| `inflation_max` | [string](#string) |  | maximum inflation rate |
| `inflation_min` | [string](#string) |  | minimum inflation rate |
| `goal_bonded` | [string](#string) |  | goal of percent bonded atoms |
| `blocks_per_year` | [uint64](#uint64) |  | expected blocks per year |





 <!-- end messages -->

 <!-- end enums -->

 <!-- end HasExtensions -->

 <!-- end services -->



<a name="cosmos/mint/v1beta1/genesis.proto"></a>
<p align="right"><a href="#top">Top</a></p>

## cosmos/mint/v1beta1/genesis.proto



<a name="cosmos.mint.v1beta1.GenesisState"></a>

### GenesisState
GenesisState defines the mint module's genesis state.


| Field | Type | Label | Description |
| ----- | ---- | ----- | ----------- |
| `minter` | [Minter](#cosmos.mint.v1beta1.Minter) |  | minter is a space for holding current inflation information. |
| `params` | [Params](#cosmos.mint.v1beta1.Params) |  | params defines all the paramaters of the module. |





 <!-- end messages -->

 <!-- end enums -->

 <!-- end HasExtensions -->

 <!-- end services -->



<a name="cosmos/mint/v1beta1/query.proto"></a>
<p align="right"><a href="#top">Top</a></p>

## cosmos/mint/v1beta1/query.proto



<a name="cosmos.mint.v1beta1.QueryAnnualProvisionsRequest"></a>

### QueryAnnualProvisionsRequest
QueryAnnualProvisionsRequest is the request type for the
Query/AnnualProvisions RPC method.






<a name="cosmos.mint.v1beta1.QueryAnnualProvisionsResponse"></a>

### QueryAnnualProvisionsResponse
QueryAnnualProvisionsResponse is the response type for the
Query/AnnualProvisions RPC method.


| Field | Type | Label | Description |
| ----- | ---- | ----- | ----------- |
| `annual_provisions` | [bytes](#bytes) |  | annual_provisions is the current minting annual provisions value. |






<a name="cosmos.mint.v1beta1.QueryInflationRequest"></a>

### QueryInflationRequest
QueryInflationRequest is the request type for the Query/Inflation RPC method.






<a name="cosmos.mint.v1beta1.QueryInflationResponse"></a>

### QueryInflationResponse
QueryInflationResponse is the response type for the Query/Inflation RPC
method.


| Field | Type | Label | Description |
| ----- | ---- | ----- | ----------- |
| `inflation` | [bytes](#bytes) |  | inflation is the current minting inflation value. |






<a name="cosmos.mint.v1beta1.QueryParamsRequest"></a>

### QueryParamsRequest
QueryParamsRequest is the request type for the Query/Params RPC method.






<a name="cosmos.mint.v1beta1.QueryParamsResponse"></a>

### QueryParamsResponse
QueryParamsResponse is the response type for the Query/Params RPC method.


| Field | Type | Label | Description |
| ----- | ---- | ----- | ----------- |
| `params` | [Params](#cosmos.mint.v1beta1.Params) |  | params defines the parameters of the module. |





 <!-- end messages -->

 <!-- end enums -->

 <!-- end HasExtensions -->


<a name="cosmos.mint.v1beta1.Query"></a>

### Query
Query provides defines the gRPC querier service.

| Method Name | Request Type | Response Type | Description | HTTP Verb | Endpoint |
| ----------- | ------------ | ------------- | ------------| ------- | -------- |
| `Params` | [QueryParamsRequest](#cosmos.mint.v1beta1.QueryParamsRequest) | [QueryParamsResponse](#cosmos.mint.v1beta1.QueryParamsResponse) | Params returns the total set of minting parameters. | GET|/cosmos/mint/v1beta1/params|
| `Inflation` | [QueryInflationRequest](#cosmos.mint.v1beta1.QueryInflationRequest) | [QueryInflationResponse](#cosmos.mint.v1beta1.QueryInflationResponse) | Inflation returns the current minting inflation value. | GET|/cosmos/mint/v1beta1/inflation|
| `AnnualProvisions` | [QueryAnnualProvisionsRequest](#cosmos.mint.v1beta1.QueryAnnualProvisionsRequest) | [QueryAnnualProvisionsResponse](#cosmos.mint.v1beta1.QueryAnnualProvisionsResponse) | AnnualProvisions current minting annual provisions value. | GET|/cosmos/mint/v1beta1/annual_provisions|

 <!-- end services -->



<a name="cosmos/nft/v1beta1/event.proto"></a>
<p align="right"><a href="#top">Top</a></p>

## cosmos/nft/v1beta1/event.proto



<a name="cosmos.nft.v1beta1.EventBurn"></a>

### EventBurn
EventBurn is emitted on Burn


| Field | Type | Label | Description |
| ----- | ---- | ----- | ----------- |
| `class_id` | [string](#string) |  |  |
| `id` | [string](#string) |  |  |
| `owner` | [string](#string) |  |  |






<a name="cosmos.nft.v1beta1.EventMint"></a>

### EventMint
EventMint is emitted on Mint


| Field | Type | Label | Description |
| ----- | ---- | ----- | ----------- |
| `class_id` | [string](#string) |  |  |
| `id` | [string](#string) |  |  |
| `owner` | [string](#string) |  |  |






<a name="cosmos.nft.v1beta1.EventSend"></a>

### EventSend
EventSend is emitted on Msg/Send


| Field | Type | Label | Description |
| ----- | ---- | ----- | ----------- |
| `class_id` | [string](#string) |  |  |
| `id` | [string](#string) |  |  |
| `sender` | [string](#string) |  |  |
| `receiver` | [string](#string) |  |  |





 <!-- end messages -->

 <!-- end enums -->

 <!-- end HasExtensions -->

 <!-- end services -->



<a name="cosmos/nft/v1beta1/nft.proto"></a>
<p align="right"><a href="#top">Top</a></p>

## cosmos/nft/v1beta1/nft.proto



<a name="cosmos.nft.v1beta1.Class"></a>

### Class
Class defines the class of the nft type.


| Field | Type | Label | Description |
| ----- | ---- | ----- | ----------- |
| `id` | [string](#string) |  | id defines the unique identifier of the NFT classification, similar to the contract address of ERC721 |
| `name` | [string](#string) |  | name defines the human-readable name of the NFT classification. Optional |
| `symbol` | [string](#string) |  | symbol is an abbreviated name for nft classification. Optional |
| `description` | [string](#string) |  | description is a brief description of nft classification. Optional |
| `uri` | [string](#string) |  | uri for the class metadata stored off chain. It can define schema for Class and NFT `Data` attributes. Optional |
| `uri_hash` | [string](#string) |  | uri_hash is a hash of the document pointed by uri. Optional |
| `data` | [google.protobuf.Any](#google.protobuf.Any) |  | data is the app specific metadata of the NFT class. Optional |






<a name="cosmos.nft.v1beta1.NFT"></a>

### NFT
NFT defines the NFT.


| Field | Type | Label | Description |
| ----- | ---- | ----- | ----------- |
| `class_id` | [string](#string) |  | class_id associated with the NFT, similar to the contract address of ERC721 |
| `id` | [string](#string) |  | id is a unique identifier of the NFT |
| `uri` | [string](#string) |  | uri for the NFT metadata stored off chain |
| `uri_hash` | [string](#string) |  | uri_hash is a hash of the document pointed by uri |
| `data` | [google.protobuf.Any](#google.protobuf.Any) |  | data is an app specific data of the NFT. Optional |





 <!-- end messages -->

 <!-- end enums -->

 <!-- end HasExtensions -->

 <!-- end services -->



<a name="cosmos/nft/v1beta1/genesis.proto"></a>
<p align="right"><a href="#top">Top</a></p>

## cosmos/nft/v1beta1/genesis.proto



<a name="cosmos.nft.v1beta1.Entry"></a>

### Entry
Entry Defines all nft owned by a person


| Field | Type | Label | Description |
| ----- | ---- | ----- | ----------- |
| `owner` | [string](#string) |  | owner is the owner address of the following nft |
| `nfts` | [NFT](#cosmos.nft.v1beta1.NFT) | repeated | nfts is a group of nfts of the same owner |






<a name="cosmos.nft.v1beta1.GenesisState"></a>

### GenesisState
GenesisState defines the nft module's genesis state.


| Field | Type | Label | Description |
| ----- | ---- | ----- | ----------- |
| `classes` | [Class](#cosmos.nft.v1beta1.Class) | repeated | class defines the class of the nft type. |
| `entries` | [Entry](#cosmos.nft.v1beta1.Entry) | repeated |  |





 <!-- end messages -->

 <!-- end enums -->

 <!-- end HasExtensions -->

 <!-- end services -->



<a name="cosmos/nft/v1beta1/query.proto"></a>
<p align="right"><a href="#top">Top</a></p>

## cosmos/nft/v1beta1/query.proto



<a name="cosmos.nft.v1beta1.QueryBalanceRequest"></a>

### QueryBalanceRequest
QueryBalanceRequest is the request type for the Query/Balance RPC method


| Field | Type | Label | Description |
| ----- | ---- | ----- | ----------- |
| `class_id` | [string](#string) |  |  |
| `owner` | [string](#string) |  |  |






<a name="cosmos.nft.v1beta1.QueryBalanceResponse"></a>

### QueryBalanceResponse
QueryBalanceResponse is the response type for the Query/Balance RPC method


| Field | Type | Label | Description |
| ----- | ---- | ----- | ----------- |
| `amount` | [uint64](#uint64) |  |  |






<a name="cosmos.nft.v1beta1.QueryClassRequest"></a>

### QueryClassRequest
QueryClassRequest is the request type for the Query/Class RPC method


| Field | Type | Label | Description |
| ----- | ---- | ----- | ----------- |
| `class_id` | [string](#string) |  |  |






<a name="cosmos.nft.v1beta1.QueryClassResponse"></a>

### QueryClassResponse
QueryClassResponse is the response type for the Query/Class RPC method


| Field | Type | Label | Description |
| ----- | ---- | ----- | ----------- |
| `class` | [Class](#cosmos.nft.v1beta1.Class) |  |  |






<a name="cosmos.nft.v1beta1.QueryClassesRequest"></a>

### QueryClassesRequest
QueryClassesRequest is the request type for the Query/Classes RPC method


| Field | Type | Label | Description |
| ----- | ---- | ----- | ----------- |
| `pagination` | [cosmos.base.query.v1beta1.PageRequest](#cosmos.base.query.v1beta1.PageRequest) |  | pagination defines an optional pagination for the request. |






<a name="cosmos.nft.v1beta1.QueryClassesResponse"></a>

### QueryClassesResponse
QueryClassesResponse is the response type for the Query/Classes RPC method


| Field | Type | Label | Description |
| ----- | ---- | ----- | ----------- |
| `classes` | [Class](#cosmos.nft.v1beta1.Class) | repeated |  |
| `pagination` | [cosmos.base.query.v1beta1.PageResponse](#cosmos.base.query.v1beta1.PageResponse) |  |  |






<a name="cosmos.nft.v1beta1.QueryNFTRequest"></a>

### QueryNFTRequest
QueryNFTRequest is the request type for the Query/NFT RPC method


| Field | Type | Label | Description |
| ----- | ---- | ----- | ----------- |
| `class_id` | [string](#string) |  |  |
| `id` | [string](#string) |  |  |






<a name="cosmos.nft.v1beta1.QueryNFTResponse"></a>

### QueryNFTResponse
QueryNFTResponse is the response type for the Query/NFT RPC method


| Field | Type | Label | Description |
| ----- | ---- | ----- | ----------- |
| `nft` | [NFT](#cosmos.nft.v1beta1.NFT) |  |  |






<a name="cosmos.nft.v1beta1.QueryNFTsOfClassRequest"></a>

### QueryNFTsOfClassRequest
QueryNFTsOfClassRequest is the request type for the Query/NFTsOfClass RPC method


| Field | Type | Label | Description |
| ----- | ---- | ----- | ----------- |
| `class_id` | [string](#string) |  |  |
| `owner` | [string](#string) |  |  |
| `pagination` | [cosmos.base.query.v1beta1.PageRequest](#cosmos.base.query.v1beta1.PageRequest) |  |  |






<a name="cosmos.nft.v1beta1.QueryNFTsOfClassResponse"></a>

### QueryNFTsOfClassResponse
QueryNFTsOfClassResponse is the response type for the Query/NFTsOfClass and Query/NFTsOfClassByOwner RPC methods


| Field | Type | Label | Description |
| ----- | ---- | ----- | ----------- |
| `nfts` | [NFT](#cosmos.nft.v1beta1.NFT) | repeated |  |
| `pagination` | [cosmos.base.query.v1beta1.PageResponse](#cosmos.base.query.v1beta1.PageResponse) |  |  |






<a name="cosmos.nft.v1beta1.QueryOwnerRequest"></a>

### QueryOwnerRequest
QueryOwnerRequest is the request type for the Query/Owner RPC method


| Field | Type | Label | Description |
| ----- | ---- | ----- | ----------- |
| `class_id` | [string](#string) |  |  |
| `id` | [string](#string) |  |  |






<a name="cosmos.nft.v1beta1.QueryOwnerResponse"></a>

### QueryOwnerResponse
QueryOwnerResponse is the response type for the Query/Owner RPC method


| Field | Type | Label | Description |
| ----- | ---- | ----- | ----------- |
| `owner` | [string](#string) |  |  |






<a name="cosmos.nft.v1beta1.QuerySupplyRequest"></a>

### QuerySupplyRequest
QuerySupplyRequest is the request type for the Query/Supply RPC method


| Field | Type | Label | Description |
| ----- | ---- | ----- | ----------- |
| `class_id` | [string](#string) |  |  |






<a name="cosmos.nft.v1beta1.QuerySupplyResponse"></a>

### QuerySupplyResponse
QuerySupplyResponse is the response type for the Query/Supply RPC method


| Field | Type | Label | Description |
| ----- | ---- | ----- | ----------- |
| `amount` | [uint64](#uint64) |  |  |





 <!-- end messages -->

 <!-- end enums -->

 <!-- end HasExtensions -->


<a name="cosmos.nft.v1beta1.Query"></a>

### Query
Query defines the gRPC querier service.

| Method Name | Request Type | Response Type | Description | HTTP Verb | Endpoint |
| ----------- | ------------ | ------------- | ------------| ------- | -------- |
| `Balance` | [QueryBalanceRequest](#cosmos.nft.v1beta1.QueryBalanceRequest) | [QueryBalanceResponse](#cosmos.nft.v1beta1.QueryBalanceResponse) | Balance queries the number of NFTs of a given class owned by the owner, same as balanceOf in ERC721 | GET|/cosmos/nft/v1beta1/balance/{owner}/{class_id}|
| `Owner` | [QueryOwnerRequest](#cosmos.nft.v1beta1.QueryOwnerRequest) | [QueryOwnerResponse](#cosmos.nft.v1beta1.QueryOwnerResponse) | Owner queries the owner of the NFT based on its class and id, same as ownerOf in ERC721 | GET|/cosmos/nft/v1beta1/owner/{class_id}/{id}|
| `Supply` | [QuerySupplyRequest](#cosmos.nft.v1beta1.QuerySupplyRequest) | [QuerySupplyResponse](#cosmos.nft.v1beta1.QuerySupplyResponse) | Supply queries the number of NFTs from the given class, same as totalSupply of ERC721. | GET|/cosmos/nft/v1beta1/supply/{class_id}|
| `NFTsOfClass` | [QueryNFTsOfClassRequest](#cosmos.nft.v1beta1.QueryNFTsOfClassRequest) | [QueryNFTsOfClassResponse](#cosmos.nft.v1beta1.QueryNFTsOfClassResponse) | NFTsOfClass queries all NFTs of a given class or optional owner, similar to tokenByIndex in ERC721Enumerable | GET|/cosmos/nft/v1beta1/nfts/{class_id}|
| `NFT` | [QueryNFTRequest](#cosmos.nft.v1beta1.QueryNFTRequest) | [QueryNFTResponse](#cosmos.nft.v1beta1.QueryNFTResponse) | NFT queries an NFT based on its class and id. | GET|/cosmos/nft/v1beta1/nfts/{class_id}/{id}|
| `Class` | [QueryClassRequest](#cosmos.nft.v1beta1.QueryClassRequest) | [QueryClassResponse](#cosmos.nft.v1beta1.QueryClassResponse) | Class queries an NFT class based on its id | GET|/cosmos/nft/v1beta1/classes/{class_id}|
| `Classes` | [QueryClassesRequest](#cosmos.nft.v1beta1.QueryClassesRequest) | [QueryClassesResponse](#cosmos.nft.v1beta1.QueryClassesResponse) | Classes queries all NFT classes | GET|/cosmos/nft/v1beta1/classes|

 <!-- end services -->



<a name="cosmos/nft/v1beta1/tx.proto"></a>
<p align="right"><a href="#top">Top</a></p>

## cosmos/nft/v1beta1/tx.proto



<a name="cosmos.nft.v1beta1.MsgSend"></a>

### MsgSend
MsgSend represents a message to send a nft from one account to another account.


| Field | Type | Label | Description |
| ----- | ---- | ----- | ----------- |
| `class_id` | [string](#string) |  | class_id defines the unique identifier of the nft classification, similar to the contract address of ERC721 |
| `id` | [string](#string) |  | id defines the unique identification of nft |
| `sender` | [string](#string) |  | sender is the address of the owner of nft |
| `receiver` | [string](#string) |  | receiver is the receiver address of nft |






<a name="cosmos.nft.v1beta1.MsgSendResponse"></a>

### MsgSendResponse
MsgSendResponse defines the Msg/Send response type.





 <!-- end messages -->

 <!-- end enums -->

 <!-- end HasExtensions -->


<a name="cosmos.nft.v1beta1.Msg"></a>

### Msg
Msg defines the nft Msg service.

| Method Name | Request Type | Response Type | Description | HTTP Verb | Endpoint |
| ----------- | ------------ | ------------- | ------------| ------- | -------- |
| `Send` | [MsgSend](#cosmos.nft.v1beta1.MsgSend) | [MsgSendResponse](#cosmos.nft.v1beta1.MsgSendResponse) | Send defines a method to send a nft from one account to another account. | |

 <!-- end services -->



<a name="cosmos/params/v1beta1/params.proto"></a>
<p align="right"><a href="#top">Top</a></p>

## cosmos/params/v1beta1/params.proto



<a name="cosmos.params.v1beta1.ParamChange"></a>

### ParamChange
ParamChange defines an individual parameter change, for use in
ParameterChangeProposal.


| Field | Type | Label | Description |
| ----- | ---- | ----- | ----------- |
| `subspace` | [string](#string) |  |  |
| `key` | [string](#string) |  |  |
| `value` | [string](#string) |  |  |






<a name="cosmos.params.v1beta1.ParameterChangeProposal"></a>

### ParameterChangeProposal
ParameterChangeProposal defines a proposal to change one or more parameters.


| Field | Type | Label | Description |
| ----- | ---- | ----- | ----------- |
| `title` | [string](#string) |  |  |
| `description` | [string](#string) |  |  |
| `changes` | [ParamChange](#cosmos.params.v1beta1.ParamChange) | repeated |  |





 <!-- end messages -->

 <!-- end enums -->

 <!-- end HasExtensions -->

 <!-- end services -->



<a name="cosmos/params/v1beta1/query.proto"></a>
<p align="right"><a href="#top">Top</a></p>

## cosmos/params/v1beta1/query.proto



<a name="cosmos.params.v1beta1.QueryParamsRequest"></a>

### QueryParamsRequest
QueryParamsRequest is request type for the Query/Params RPC method.


| Field | Type | Label | Description |
| ----- | ---- | ----- | ----------- |
| `subspace` | [string](#string) |  | subspace defines the module to query the parameter for. |
| `key` | [string](#string) |  | key defines the key of the parameter in the subspace. |






<a name="cosmos.params.v1beta1.QueryParamsResponse"></a>

### QueryParamsResponse
QueryParamsResponse is response type for the Query/Params RPC method.


| Field | Type | Label | Description |
| ----- | ---- | ----- | ----------- |
| `param` | [ParamChange](#cosmos.params.v1beta1.ParamChange) |  | param defines the queried parameter. |






<a name="cosmos.params.v1beta1.QuerySubspacesRequest"></a>

### QuerySubspacesRequest
QuerySubspacesRequest defines a request type for querying for all registered
subspaces and all keys for a subspace.






<a name="cosmos.params.v1beta1.QuerySubspacesResponse"></a>

### QuerySubspacesResponse
QuerySubspacesResponse defines the response types for querying for all
registered subspaces and all keys for a subspace.


| Field | Type | Label | Description |
| ----- | ---- | ----- | ----------- |
| `subspaces` | [Subspace](#cosmos.params.v1beta1.Subspace) | repeated |  |






<a name="cosmos.params.v1beta1.Subspace"></a>

### Subspace
Subspace defines a parameter subspace name and all the keys that exist for
the subspace.


| Field | Type | Label | Description |
| ----- | ---- | ----- | ----------- |
| `subspace` | [string](#string) |  |  |
| `keys` | [string](#string) | repeated |  |





 <!-- end messages -->

 <!-- end enums -->

 <!-- end HasExtensions -->


<a name="cosmos.params.v1beta1.Query"></a>

### Query
Query defines the gRPC querier service.

| Method Name | Request Type | Response Type | Description | HTTP Verb | Endpoint |
| ----------- | ------------ | ------------- | ------------| ------- | -------- |
| `Params` | [QueryParamsRequest](#cosmos.params.v1beta1.QueryParamsRequest) | [QueryParamsResponse](#cosmos.params.v1beta1.QueryParamsResponse) | Params queries a specific parameter of a module, given its subspace and key. | GET|/cosmos/params/v1beta1/params|
| `Subspaces` | [QuerySubspacesRequest](#cosmos.params.v1beta1.QuerySubspacesRequest) | [QuerySubspacesResponse](#cosmos.params.v1beta1.QuerySubspacesResponse) | Subspaces queries for all registered subspaces and all keys for a subspace. | GET|/cosmos/params/v1beta1/subspaces|

 <!-- end services -->



<a name="cosmos/slashing/v1beta1/slashing.proto"></a>
<p align="right"><a href="#top">Top</a></p>

## cosmos/slashing/v1beta1/slashing.proto



<a name="cosmos.slashing.v1beta1.Params"></a>

### Params
Params represents the parameters used for by the slashing module.


| Field | Type | Label | Description |
| ----- | ---- | ----- | ----------- |
| `signed_blocks_window` | [int64](#int64) |  |  |
| `min_signed_per_window` | [bytes](#bytes) |  |  |
| `downtime_jail_duration` | [google.protobuf.Duration](#google.protobuf.Duration) |  |  |
| `slash_fraction_double_sign` | [bytes](#bytes) |  |  |
| `slash_fraction_downtime` | [bytes](#bytes) |  |  |






<a name="cosmos.slashing.v1beta1.ValidatorSigningInfo"></a>

### ValidatorSigningInfo
ValidatorSigningInfo defines a validator's signing info for monitoring their
liveness activity.


| Field | Type | Label | Description |
| ----- | ---- | ----- | ----------- |
| `address` | [string](#string) |  |  |
| `start_height` | [int64](#int64) |  | Height at which validator was first a candidate OR was unjailed |
| `index_offset` | [int64](#int64) |  | Index which is incremented each time the validator was a bonded in a block and may have signed a precommit or not. This in conjunction with the `SignedBlocksWindow` param determines the index in the `MissedBlocksBitArray`. |
| `jailed_until` | [google.protobuf.Timestamp](#google.protobuf.Timestamp) |  | Timestamp until which the validator is jailed due to liveness downtime. |
| `tombstoned` | [bool](#bool) |  | Whether or not a validator has been tombstoned (killed out of validator set). It is set once the validator commits an equivocation or for any other configured misbehiavor. |
| `missed_blocks_counter` | [int64](#int64) |  | A counter kept to avoid unnecessary array reads. Note that `Sum(MissedBlocksBitArray)` always equals `MissedBlocksCounter`. |





 <!-- end messages -->

 <!-- end enums -->

 <!-- end HasExtensions -->

 <!-- end services -->



<a name="cosmos/slashing/v1beta1/genesis.proto"></a>
<p align="right"><a href="#top">Top</a></p>

## cosmos/slashing/v1beta1/genesis.proto



<a name="cosmos.slashing.v1beta1.GenesisState"></a>

### GenesisState
GenesisState defines the slashing module's genesis state.


| Field | Type | Label | Description |
| ----- | ---- | ----- | ----------- |
| `params` | [Params](#cosmos.slashing.v1beta1.Params) |  | params defines all the paramaters of related to deposit. |
| `signing_infos` | [SigningInfo](#cosmos.slashing.v1beta1.SigningInfo) | repeated | signing_infos represents a map between validator addresses and their signing infos. |
| `missed_blocks` | [ValidatorMissedBlocks](#cosmos.slashing.v1beta1.ValidatorMissedBlocks) | repeated | missed_blocks represents a map between validator addresses and their missed blocks. |






<a name="cosmos.slashing.v1beta1.MissedBlock"></a>

### MissedBlock
MissedBlock contains height and missed status as boolean.


| Field | Type | Label | Description |
| ----- | ---- | ----- | ----------- |
| `index` | [int64](#int64) |  | index is the height at which the block was missed. |
| `missed` | [bool](#bool) |  | missed is the missed status. |






<a name="cosmos.slashing.v1beta1.SigningInfo"></a>

### SigningInfo
SigningInfo stores validator signing info of corresponding address.


| Field | Type | Label | Description |
| ----- | ---- | ----- | ----------- |
| `address` | [string](#string) |  | address is the validator address. |
| `validator_signing_info` | [ValidatorSigningInfo](#cosmos.slashing.v1beta1.ValidatorSigningInfo) |  | validator_signing_info represents the signing info of this validator. |






<a name="cosmos.slashing.v1beta1.ValidatorMissedBlocks"></a>

### ValidatorMissedBlocks
ValidatorMissedBlocks contains array of missed blocks of corresponding
address.


| Field | Type | Label | Description |
| ----- | ---- | ----- | ----------- |
| `address` | [string](#string) |  | address is the validator address. |
| `missed_blocks` | [MissedBlock](#cosmos.slashing.v1beta1.MissedBlock) | repeated | missed_blocks is an array of missed blocks by the validator. |





 <!-- end messages -->

 <!-- end enums -->

 <!-- end HasExtensions -->

 <!-- end services -->



<a name="cosmos/slashing/v1beta1/query.proto"></a>
<p align="right"><a href="#top">Top</a></p>

## cosmos/slashing/v1beta1/query.proto



<a name="cosmos.slashing.v1beta1.QueryParamsRequest"></a>

### QueryParamsRequest
QueryParamsRequest is the request type for the Query/Params RPC method






<a name="cosmos.slashing.v1beta1.QueryParamsResponse"></a>

### QueryParamsResponse
QueryParamsResponse is the response type for the Query/Params RPC method


| Field | Type | Label | Description |
| ----- | ---- | ----- | ----------- |
| `params` | [Params](#cosmos.slashing.v1beta1.Params) |  |  |






<a name="cosmos.slashing.v1beta1.QuerySigningInfoRequest"></a>

### QuerySigningInfoRequest
QuerySigningInfoRequest is the request type for the Query/SigningInfo RPC
method


| Field | Type | Label | Description |
| ----- | ---- | ----- | ----------- |
| `cons_address` | [string](#string) |  | cons_address is the address to query signing info of |






<a name="cosmos.slashing.v1beta1.QuerySigningInfoResponse"></a>

### QuerySigningInfoResponse
QuerySigningInfoResponse is the response type for the Query/SigningInfo RPC
method


| Field | Type | Label | Description |
| ----- | ---- | ----- | ----------- |
| `val_signing_info` | [ValidatorSigningInfo](#cosmos.slashing.v1beta1.ValidatorSigningInfo) |  | val_signing_info is the signing info of requested val cons address |






<a name="cosmos.slashing.v1beta1.QuerySigningInfosRequest"></a>

### QuerySigningInfosRequest
QuerySigningInfosRequest is the request type for the Query/SigningInfos RPC
method


| Field | Type | Label | Description |
| ----- | ---- | ----- | ----------- |
| `pagination` | [cosmos.base.query.v1beta1.PageRequest](#cosmos.base.query.v1beta1.PageRequest) |  |  |






<a name="cosmos.slashing.v1beta1.QuerySigningInfosResponse"></a>

### QuerySigningInfosResponse
QuerySigningInfosResponse is the response type for the Query/SigningInfos RPC
method


| Field | Type | Label | Description |
| ----- | ---- | ----- | ----------- |
| `info` | [ValidatorSigningInfo](#cosmos.slashing.v1beta1.ValidatorSigningInfo) | repeated | info is the signing info of all validators |
| `pagination` | [cosmos.base.query.v1beta1.PageResponse](#cosmos.base.query.v1beta1.PageResponse) |  |  |





 <!-- end messages -->

 <!-- end enums -->

 <!-- end HasExtensions -->


<a name="cosmos.slashing.v1beta1.Query"></a>

### Query
Query provides defines the gRPC querier service

| Method Name | Request Type | Response Type | Description | HTTP Verb | Endpoint |
| ----------- | ------------ | ------------- | ------------| ------- | -------- |
| `Params` | [QueryParamsRequest](#cosmos.slashing.v1beta1.QueryParamsRequest) | [QueryParamsResponse](#cosmos.slashing.v1beta1.QueryParamsResponse) | Params queries the parameters of slashing module | GET|/cosmos/slashing/v1beta1/params|
| `SigningInfo` | [QuerySigningInfoRequest](#cosmos.slashing.v1beta1.QuerySigningInfoRequest) | [QuerySigningInfoResponse](#cosmos.slashing.v1beta1.QuerySigningInfoResponse) | SigningInfo queries the signing info of given cons address | GET|/cosmos/slashing/v1beta1/signing_infos/{cons_address}|
| `SigningInfos` | [QuerySigningInfosRequest](#cosmos.slashing.v1beta1.QuerySigningInfosRequest) | [QuerySigningInfosResponse](#cosmos.slashing.v1beta1.QuerySigningInfosResponse) | SigningInfos queries signing info of all validators | GET|/cosmos/slashing/v1beta1/signing_infos|

 <!-- end services -->



<a name="cosmos/slashing/v1beta1/tx.proto"></a>
<p align="right"><a href="#top">Top</a></p>

## cosmos/slashing/v1beta1/tx.proto



<a name="cosmos.slashing.v1beta1.MsgUnjail"></a>

### MsgUnjail
MsgUnjail defines the Msg/Unjail request type


| Field | Type | Label | Description |
| ----- | ---- | ----- | ----------- |
| `validator_addr` | [string](#string) |  |  |






<a name="cosmos.slashing.v1beta1.MsgUnjailResponse"></a>

### MsgUnjailResponse
MsgUnjailResponse defines the Msg/Unjail response type





 <!-- end messages -->

 <!-- end enums -->

 <!-- end HasExtensions -->


<a name="cosmos.slashing.v1beta1.Msg"></a>

### Msg
Msg defines the slashing Msg service.

| Method Name | Request Type | Response Type | Description | HTTP Verb | Endpoint |
| ----------- | ------------ | ------------- | ------------| ------- | -------- |
| `Unjail` | [MsgUnjail](#cosmos.slashing.v1beta1.MsgUnjail) | [MsgUnjailResponse](#cosmos.slashing.v1beta1.MsgUnjailResponse) | Unjail defines a method for unjailing a jailed validator, thus returning them into the bonded validator set, so they can begin receiving provisions and rewards again. | |

 <!-- end services -->



<a name="cosmos/staking/v1beta1/authz.proto"></a>
<p align="right"><a href="#top">Top</a></p>

## cosmos/staking/v1beta1/authz.proto



<a name="cosmos.staking.v1beta1.StakeAuthorization"></a>

### StakeAuthorization
StakeAuthorization defines authorization for delegate/undelegate/redelegate.

Since: cosmos-sdk 0.43


| Field | Type | Label | Description |
| ----- | ---- | ----- | ----------- |
| `max_tokens` | [cosmos.base.v1beta1.Coin](#cosmos.base.v1beta1.Coin) |  | max_tokens specifies the maximum amount of tokens can be delegate to a validator. If it is empty, there is no spend limit and any amount of coins can be delegated. |
| `allow_list` | [StakeAuthorization.Validators](#cosmos.staking.v1beta1.StakeAuthorization.Validators) |  | allow_list specifies list of validator addresses to whom grantee can delegate tokens on behalf of granter's account. |
| `deny_list` | [StakeAuthorization.Validators](#cosmos.staking.v1beta1.StakeAuthorization.Validators) |  | deny_list specifies list of validator addresses to whom grantee can not delegate tokens. |
| `authorization_type` | [AuthorizationType](#cosmos.staking.v1beta1.AuthorizationType) |  | authorization_type defines one of AuthorizationType. |






<a name="cosmos.staking.v1beta1.StakeAuthorization.Validators"></a>

### StakeAuthorization.Validators
Validators defines list of validator addresses.


| Field | Type | Label | Description |
| ----- | ---- | ----- | ----------- |
| `address` | [string](#string) | repeated |  |





 <!-- end messages -->


<a name="cosmos.staking.v1beta1.AuthorizationType"></a>

### AuthorizationType
AuthorizationType defines the type of staking module authorization type

Since: cosmos-sdk 0.43

| Name | Number | Description |
| ---- | ------ | ----------- |
| AUTHORIZATION_TYPE_UNSPECIFIED | 0 | AUTHORIZATION_TYPE_UNSPECIFIED specifies an unknown authorization type |
| AUTHORIZATION_TYPE_DELEGATE | 1 | AUTHORIZATION_TYPE_DELEGATE defines an authorization type for Msg/Delegate |
| AUTHORIZATION_TYPE_UNDELEGATE | 2 | AUTHORIZATION_TYPE_UNDELEGATE defines an authorization type for Msg/Undelegate |
| AUTHORIZATION_TYPE_REDELEGATE | 3 | AUTHORIZATION_TYPE_REDELEGATE defines an authorization type for Msg/BeginRedelegate |


 <!-- end enums -->

 <!-- end HasExtensions -->

 <!-- end services -->



<a name="cosmos/staking/v1beta1/staking.proto"></a>
<p align="right"><a href="#top">Top</a></p>

## cosmos/staking/v1beta1/staking.proto



<a name="cosmos.staking.v1beta1.Commission"></a>

### Commission
Commission defines commission parameters for a given validator.


| Field | Type | Label | Description |
| ----- | ---- | ----- | ----------- |
| `commission_rates` | [CommissionRates](#cosmos.staking.v1beta1.CommissionRates) |  | commission_rates defines the initial commission rates to be used for creating a validator. |
| `update_time` | [google.protobuf.Timestamp](#google.protobuf.Timestamp) |  | update_time is the last time the commission rate was changed. |






<a name="cosmos.staking.v1beta1.CommissionRates"></a>

### CommissionRates
CommissionRates defines the initial commission rates to be used for creating
a validator.


| Field | Type | Label | Description |
| ----- | ---- | ----- | ----------- |
| `rate` | [string](#string) |  | rate is the commission rate charged to delegators, as a fraction. |
| `max_rate` | [string](#string) |  | max_rate defines the maximum commission rate which validator can ever charge, as a fraction. |
| `max_change_rate` | [string](#string) |  | max_change_rate defines the maximum daily increase of the validator commission, as a fraction. |






<a name="cosmos.staking.v1beta1.DVPair"></a>

### DVPair
DVPair is struct that just has a delegator-validator pair with no other data.
It is intended to be used as a marshalable pointer. For example, a DVPair can
be used to construct the key to getting an UnbondingDelegation from state.


| Field | Type | Label | Description |
| ----- | ---- | ----- | ----------- |
| `delegator_address` | [string](#string) |  |  |
| `validator_address` | [string](#string) |  |  |






<a name="cosmos.staking.v1beta1.DVPairs"></a>

### DVPairs
DVPairs defines an array of DVPair objects.


| Field | Type | Label | Description |
| ----- | ---- | ----- | ----------- |
| `pairs` | [DVPair](#cosmos.staking.v1beta1.DVPair) | repeated |  |






<a name="cosmos.staking.v1beta1.DVVTriplet"></a>

### DVVTriplet
DVVTriplet is struct that just has a delegator-validator-validator triplet
with no other data. It is intended to be used as a marshalable pointer. For
example, a DVVTriplet can be used to construct the key to getting a
Redelegation from state.


| Field | Type | Label | Description |
| ----- | ---- | ----- | ----------- |
| `delegator_address` | [string](#string) |  |  |
| `validator_src_address` | [string](#string) |  |  |
| `validator_dst_address` | [string](#string) |  |  |






<a name="cosmos.staking.v1beta1.DVVTriplets"></a>

### DVVTriplets
DVVTriplets defines an array of DVVTriplet objects.


| Field | Type | Label | Description |
| ----- | ---- | ----- | ----------- |
| `triplets` | [DVVTriplet](#cosmos.staking.v1beta1.DVVTriplet) | repeated |  |






<a name="cosmos.staking.v1beta1.Delegation"></a>

### Delegation
Delegation represents the bond with tokens held by an account. It is
owned by one delegator, and is associated with the voting power of one
validator.


| Field | Type | Label | Description |
| ----- | ---- | ----- | ----------- |
| `delegator_address` | [string](#string) |  | delegator_address is the bech32-encoded address of the delegator. |
| `validator_address` | [string](#string) |  | validator_address is the bech32-encoded address of the validator. |
| `shares` | [string](#string) |  | shares define the delegation shares received. |






<a name="cosmos.staking.v1beta1.DelegationResponse"></a>

### DelegationResponse
DelegationResponse is equivalent to Delegation except that it contains a
balance in addition to shares which is more suitable for client responses.


| Field | Type | Label | Description |
| ----- | ---- | ----- | ----------- |
| `delegation` | [Delegation](#cosmos.staking.v1beta1.Delegation) |  |  |
| `balance` | [cosmos.base.v1beta1.Coin](#cosmos.base.v1beta1.Coin) |  |  |






<a name="cosmos.staking.v1beta1.Description"></a>

### Description
Description defines a validator description.


| Field | Type | Label | Description |
| ----- | ---- | ----- | ----------- |
| `moniker` | [string](#string) |  | moniker defines a human-readable name for the validator. |
| `identity` | [string](#string) |  | identity defines an optional identity signature (ex. UPort or Keybase). |
| `website` | [string](#string) |  | website defines an optional website link. |
| `security_contact` | [string](#string) |  | security_contact defines an optional email for security contact. |
| `details` | [string](#string) |  | details define other optional details. |






<a name="cosmos.staking.v1beta1.HistoricalInfo"></a>

### HistoricalInfo
HistoricalInfo contains header and validator information for a given block.
It is stored as part of staking module's state, which persists the `n` most
recent HistoricalInfo
(`n` is set by the staking module's `historical_entries` parameter).


| Field | Type | Label | Description |
| ----- | ---- | ----- | ----------- |
| `header` | [tendermint.types.Header](#tendermint.types.Header) |  |  |
| `valset` | [Validator](#cosmos.staking.v1beta1.Validator) | repeated |  |






<a name="cosmos.staking.v1beta1.Params"></a>

### Params
Params defines the parameters for the staking module.


| Field | Type | Label | Description |
| ----- | ---- | ----- | ----------- |
| `unbonding_time` | [google.protobuf.Duration](#google.protobuf.Duration) |  | unbonding_time is the time duration of unbonding. |
| `max_validators` | [uint32](#uint32) |  | max_validators is the maximum number of validators. |
| `max_entries` | [uint32](#uint32) |  | max_entries is the max entries for either unbonding delegation or redelegation (per pair/trio). |
| `historical_entries` | [uint32](#uint32) |  | historical_entries is the number of historical entries to persist. |
| `bond_denom` | [string](#string) |  | bond_denom defines the bondable coin denomination. |
| `min_commission_rate` | [string](#string) |  | min_commission_rate is the chain-wide minimum commission rate that a validator can charge their delegators |






<a name="cosmos.staking.v1beta1.Pool"></a>

### Pool
Pool is used for tracking bonded and not-bonded token supply of the bond
denomination.


| Field | Type | Label | Description |
| ----- | ---- | ----- | ----------- |
| `not_bonded_tokens` | [string](#string) |  |  |
| `bonded_tokens` | [string](#string) |  |  |






<a name="cosmos.staking.v1beta1.Redelegation"></a>

### Redelegation
Redelegation contains the list of a particular delegator's redelegating bonds
from a particular source validator to a particular destination validator.


| Field | Type | Label | Description |
| ----- | ---- | ----- | ----------- |
| `delegator_address` | [string](#string) |  | delegator_address is the bech32-encoded address of the delegator. |
| `validator_src_address` | [string](#string) |  | validator_src_address is the validator redelegation source operator address. |
| `validator_dst_address` | [string](#string) |  | validator_dst_address is the validator redelegation destination operator address. |
| `entries` | [RedelegationEntry](#cosmos.staking.v1beta1.RedelegationEntry) | repeated | entries are the redelegation entries.

redelegation entries |






<a name="cosmos.staking.v1beta1.RedelegationEntry"></a>

### RedelegationEntry
RedelegationEntry defines a redelegation object with relevant metadata.


| Field | Type | Label | Description |
| ----- | ---- | ----- | ----------- |
| `creation_height` | [int64](#int64) |  | creation_height defines the height which the redelegation took place. |
| `completion_time` | [google.protobuf.Timestamp](#google.protobuf.Timestamp) |  | completion_time defines the unix time for redelegation completion. |
| `initial_balance` | [string](#string) |  | initial_balance defines the initial balance when redelegation started. |
| `shares_dst` | [string](#string) |  | shares_dst is the amount of destination-validator shares created by redelegation. |






<a name="cosmos.staking.v1beta1.RedelegationEntryResponse"></a>

### RedelegationEntryResponse
RedelegationEntryResponse is equivalent to a RedelegationEntry except that it
contains a balance in addition to shares which is more suitable for client
responses.


| Field | Type | Label | Description |
| ----- | ---- | ----- | ----------- |
| `redelegation_entry` | [RedelegationEntry](#cosmos.staking.v1beta1.RedelegationEntry) |  |  |
| `balance` | [string](#string) |  |  |






<a name="cosmos.staking.v1beta1.RedelegationResponse"></a>

### RedelegationResponse
RedelegationResponse is equivalent to a Redelegation except that its entries
contain a balance in addition to shares which is more suitable for client
responses.


| Field | Type | Label | Description |
| ----- | ---- | ----- | ----------- |
| `redelegation` | [Redelegation](#cosmos.staking.v1beta1.Redelegation) |  |  |
| `entries` | [RedelegationEntryResponse](#cosmos.staking.v1beta1.RedelegationEntryResponse) | repeated |  |






<a name="cosmos.staking.v1beta1.UnbondingDelegation"></a>

### UnbondingDelegation
UnbondingDelegation stores all of a single delegator's unbonding bonds
for a single validator in an time-ordered list.


| Field | Type | Label | Description |
| ----- | ---- | ----- | ----------- |
| `delegator_address` | [string](#string) |  | delegator_address is the bech32-encoded address of the delegator. |
| `validator_address` | [string](#string) |  | validator_address is the bech32-encoded address of the validator. |
| `entries` | [UnbondingDelegationEntry](#cosmos.staking.v1beta1.UnbondingDelegationEntry) | repeated | entries are the unbonding delegation entries.

unbonding delegation entries |






<a name="cosmos.staking.v1beta1.UnbondingDelegationEntry"></a>

### UnbondingDelegationEntry
UnbondingDelegationEntry defines an unbonding object with relevant metadata.


| Field | Type | Label | Description |
| ----- | ---- | ----- | ----------- |
| `creation_height` | [int64](#int64) |  | creation_height is the height which the unbonding took place. |
| `completion_time` | [google.protobuf.Timestamp](#google.protobuf.Timestamp) |  | completion_time is the unix time for unbonding completion. |
| `initial_balance` | [string](#string) |  | initial_balance defines the tokens initially scheduled to receive at completion. |
| `balance` | [string](#string) |  | balance defines the tokens to receive at completion. |






<a name="cosmos.staking.v1beta1.ValAddresses"></a>

### ValAddresses
ValAddresses defines a repeated set of validator addresses.


| Field | Type | Label | Description |
| ----- | ---- | ----- | ----------- |
| `addresses` | [string](#string) | repeated |  |






<a name="cosmos.staking.v1beta1.Validator"></a>

### Validator
Validator defines a validator, together with the total amount of the
Validator's bond shares and their exchange rate to coins. Slashing results in
a decrease in the exchange rate, allowing correct calculation of future
undelegations without iterating over delegators. When coins are delegated to
this validator, the validator is credited with a delegation whose number of
bond shares is based on the amount of coins delegated divided by the current
exchange rate. Voting power can be calculated as total bonded shares
multiplied by exchange rate.


| Field | Type | Label | Description |
| ----- | ---- | ----- | ----------- |
| `operator_address` | [string](#string) |  | operator_address defines the address of the validator's operator; bech encoded in JSON. |
| `consensus_pubkey` | [google.protobuf.Any](#google.protobuf.Any) |  | consensus_pubkey is the consensus public key of the validator, as a Protobuf Any. |
| `jailed` | [bool](#bool) |  | jailed defined whether the validator has been jailed from bonded status or not. |
| `status` | [BondStatus](#cosmos.staking.v1beta1.BondStatus) |  | status is the validator status (bonded/unbonding/unbonded). |
| `tokens` | [string](#string) |  | tokens define the delegated tokens (incl. self-delegation). |
| `delegator_shares` | [string](#string) |  | delegator_shares defines total shares issued to a validator's delegators. |
| `description` | [Description](#cosmos.staking.v1beta1.Description) |  | description defines the description terms for the validator. |
| `unbonding_height` | [int64](#int64) |  | unbonding_height defines, if unbonding, the height at which this validator has begun unbonding. |
| `unbonding_time` | [google.protobuf.Timestamp](#google.protobuf.Timestamp) |  | unbonding_time defines, if unbonding, the min time for the validator to complete unbonding. |
| `commission` | [Commission](#cosmos.staking.v1beta1.Commission) |  | commission defines the commission parameters. |
| `min_self_delegation` | [string](#string) |  | min_self_delegation is the validator's self declared minimum self delegation. |





 <!-- end messages -->


<a name="cosmos.staking.v1beta1.BondStatus"></a>

### BondStatus
BondStatus is the status of a validator.

| Name | Number | Description |
| ---- | ------ | ----------- |
| BOND_STATUS_UNSPECIFIED | 0 | UNSPECIFIED defines an invalid validator status. |
| BOND_STATUS_UNBONDED | 1 | UNBONDED defines a validator that is not bonded. |
| BOND_STATUS_UNBONDING | 2 | UNBONDING defines a validator that is unbonding. |
| BOND_STATUS_BONDED | 3 | BONDED defines a validator that is bonded. |


 <!-- end enums -->

 <!-- end HasExtensions -->

 <!-- end services -->



<a name="cosmos/staking/v1beta1/genesis.proto"></a>
<p align="right"><a href="#top">Top</a></p>

## cosmos/staking/v1beta1/genesis.proto



<a name="cosmos.staking.v1beta1.GenesisState"></a>

### GenesisState
GenesisState defines the staking module's genesis state.


| Field | Type | Label | Description |
| ----- | ---- | ----- | ----------- |
| `params` | [Params](#cosmos.staking.v1beta1.Params) |  | params defines all the paramaters of related to deposit. |
| `last_total_power` | [bytes](#bytes) |  | last_total_power tracks the total amounts of bonded tokens recorded during the previous end block. |
| `last_validator_powers` | [LastValidatorPower](#cosmos.staking.v1beta1.LastValidatorPower) | repeated | last_validator_powers is a special index that provides a historical list of the last-block's bonded validators. |
| `validators` | [Validator](#cosmos.staking.v1beta1.Validator) | repeated | delegations defines the validator set at genesis. |
| `delegations` | [Delegation](#cosmos.staking.v1beta1.Delegation) | repeated | delegations defines the delegations active at genesis. |
| `unbonding_delegations` | [UnbondingDelegation](#cosmos.staking.v1beta1.UnbondingDelegation) | repeated | unbonding_delegations defines the unbonding delegations active at genesis. |
| `redelegations` | [Redelegation](#cosmos.staking.v1beta1.Redelegation) | repeated | redelegations defines the redelegations active at genesis. |
| `exported` | [bool](#bool) |  |  |






<a name="cosmos.staking.v1beta1.LastValidatorPower"></a>

### LastValidatorPower
LastValidatorPower required for validator set update logic.


| Field | Type | Label | Description |
| ----- | ---- | ----- | ----------- |
| `address` | [string](#string) |  | address is the address of the validator. |
| `power` | [int64](#int64) |  | power defines the power of the validator. |





 <!-- end messages -->

 <!-- end enums -->

 <!-- end HasExtensions -->

 <!-- end services -->



<a name="cosmos/staking/v1beta1/query.proto"></a>
<p align="right"><a href="#top">Top</a></p>

## cosmos/staking/v1beta1/query.proto



<a name="cosmos.staking.v1beta1.QueryDelegationRequest"></a>

### QueryDelegationRequest
QueryDelegationRequest is request type for the Query/Delegation RPC method.


| Field | Type | Label | Description |
| ----- | ---- | ----- | ----------- |
| `delegator_addr` | [string](#string) |  | delegator_addr defines the delegator address to query for. |
| `validator_addr` | [string](#string) |  | validator_addr defines the validator address to query for. |






<a name="cosmos.staking.v1beta1.QueryDelegationResponse"></a>

### QueryDelegationResponse
QueryDelegationResponse is response type for the Query/Delegation RPC method.


| Field | Type | Label | Description |
| ----- | ---- | ----- | ----------- |
| `delegation_response` | [DelegationResponse](#cosmos.staking.v1beta1.DelegationResponse) |  | delegation_responses defines the delegation info of a delegation. |






<a name="cosmos.staking.v1beta1.QueryDelegatorDelegationsRequest"></a>

### QueryDelegatorDelegationsRequest
QueryDelegatorDelegationsRequest is request type for the
Query/DelegatorDelegations RPC method.


| Field | Type | Label | Description |
| ----- | ---- | ----- | ----------- |
| `delegator_addr` | [string](#string) |  | delegator_addr defines the delegator address to query for. |
| `pagination` | [cosmos.base.query.v1beta1.PageRequest](#cosmos.base.query.v1beta1.PageRequest) |  | pagination defines an optional pagination for the request. |






<a name="cosmos.staking.v1beta1.QueryDelegatorDelegationsResponse"></a>

### QueryDelegatorDelegationsResponse
QueryDelegatorDelegationsResponse is response type for the
Query/DelegatorDelegations RPC method.


| Field | Type | Label | Description |
| ----- | ---- | ----- | ----------- |
| `delegation_responses` | [DelegationResponse](#cosmos.staking.v1beta1.DelegationResponse) | repeated | delegation_responses defines all the delegations' info of a delegator. |
| `pagination` | [cosmos.base.query.v1beta1.PageResponse](#cosmos.base.query.v1beta1.PageResponse) |  | pagination defines the pagination in the response. |






<a name="cosmos.staking.v1beta1.QueryDelegatorUnbondingDelegationsRequest"></a>

### QueryDelegatorUnbondingDelegationsRequest
QueryDelegatorUnbondingDelegationsRequest is request type for the
Query/DelegatorUnbondingDelegations RPC method.


| Field | Type | Label | Description |
| ----- | ---- | ----- | ----------- |
| `delegator_addr` | [string](#string) |  | delegator_addr defines the delegator address to query for. |
| `pagination` | [cosmos.base.query.v1beta1.PageRequest](#cosmos.base.query.v1beta1.PageRequest) |  | pagination defines an optional pagination for the request. |






<a name="cosmos.staking.v1beta1.QueryDelegatorUnbondingDelegationsResponse"></a>

### QueryDelegatorUnbondingDelegationsResponse
QueryUnbondingDelegatorDelegationsResponse is response type for the
Query/UnbondingDelegatorDelegations RPC method.


| Field | Type | Label | Description |
| ----- | ---- | ----- | ----------- |
| `unbonding_responses` | [UnbondingDelegation](#cosmos.staking.v1beta1.UnbondingDelegation) | repeated |  |
| `pagination` | [cosmos.base.query.v1beta1.PageResponse](#cosmos.base.query.v1beta1.PageResponse) |  | pagination defines the pagination in the response. |






<a name="cosmos.staking.v1beta1.QueryDelegatorValidatorRequest"></a>

### QueryDelegatorValidatorRequest
QueryDelegatorValidatorRequest is request type for the
Query/DelegatorValidator RPC method.


| Field | Type | Label | Description |
| ----- | ---- | ----- | ----------- |
| `delegator_addr` | [string](#string) |  | delegator_addr defines the delegator address to query for. |
| `validator_addr` | [string](#string) |  | validator_addr defines the validator address to query for. |






<a name="cosmos.staking.v1beta1.QueryDelegatorValidatorResponse"></a>

### QueryDelegatorValidatorResponse
QueryDelegatorValidatorResponse response type for the
Query/DelegatorValidator RPC method.


| Field | Type | Label | Description |
| ----- | ---- | ----- | ----------- |
| `validator` | [Validator](#cosmos.staking.v1beta1.Validator) |  | validator defines the the validator info. |






<a name="cosmos.staking.v1beta1.QueryDelegatorValidatorsRequest"></a>

### QueryDelegatorValidatorsRequest
QueryDelegatorValidatorsRequest is request type for the
Query/DelegatorValidators RPC method.


| Field | Type | Label | Description |
| ----- | ---- | ----- | ----------- |
| `delegator_addr` | [string](#string) |  | delegator_addr defines the delegator address to query for. |
| `pagination` | [cosmos.base.query.v1beta1.PageRequest](#cosmos.base.query.v1beta1.PageRequest) |  | pagination defines an optional pagination for the request. |






<a name="cosmos.staking.v1beta1.QueryDelegatorValidatorsResponse"></a>

### QueryDelegatorValidatorsResponse
QueryDelegatorValidatorsResponse is response type for the
Query/DelegatorValidators RPC method.


| Field | Type | Label | Description |
| ----- | ---- | ----- | ----------- |
| `validators` | [Validator](#cosmos.staking.v1beta1.Validator) | repeated | validators defines the the validators' info of a delegator. |
| `pagination` | [cosmos.base.query.v1beta1.PageResponse](#cosmos.base.query.v1beta1.PageResponse) |  | pagination defines the pagination in the response. |






<a name="cosmos.staking.v1beta1.QueryHistoricalInfoRequest"></a>

### QueryHistoricalInfoRequest
QueryHistoricalInfoRequest is request type for the Query/HistoricalInfo RPC
method.


| Field | Type | Label | Description |
| ----- | ---- | ----- | ----------- |
| `height` | [int64](#int64) |  | height defines at which height to query the historical info. |






<a name="cosmos.staking.v1beta1.QueryHistoricalInfoResponse"></a>

### QueryHistoricalInfoResponse
QueryHistoricalInfoResponse is response type for the Query/HistoricalInfo RPC
method.


| Field | Type | Label | Description |
| ----- | ---- | ----- | ----------- |
| `hist` | [HistoricalInfo](#cosmos.staking.v1beta1.HistoricalInfo) |  | hist defines the historical info at the given height. |






<a name="cosmos.staking.v1beta1.QueryParamsRequest"></a>

### QueryParamsRequest
QueryParamsRequest is request type for the Query/Params RPC method.






<a name="cosmos.staking.v1beta1.QueryParamsResponse"></a>

### QueryParamsResponse
QueryParamsResponse is response type for the Query/Params RPC method.


| Field | Type | Label | Description |
| ----- | ---- | ----- | ----------- |
| `params` | [Params](#cosmos.staking.v1beta1.Params) |  | params holds all the parameters of this module. |






<a name="cosmos.staking.v1beta1.QueryPoolRequest"></a>

### QueryPoolRequest
QueryPoolRequest is request type for the Query/Pool RPC method.






<a name="cosmos.staking.v1beta1.QueryPoolResponse"></a>

### QueryPoolResponse
QueryPoolResponse is response type for the Query/Pool RPC method.


| Field | Type | Label | Description |
| ----- | ---- | ----- | ----------- |
| `pool` | [Pool](#cosmos.staking.v1beta1.Pool) |  | pool defines the pool info. |






<a name="cosmos.staking.v1beta1.QueryRedelegationsRequest"></a>

### QueryRedelegationsRequest
QueryRedelegationsRequest is request type for the Query/Redelegations RPC
method.


| Field | Type | Label | Description |
| ----- | ---- | ----- | ----------- |
| `delegator_addr` | [string](#string) |  | delegator_addr defines the delegator address to query for. |
| `src_validator_addr` | [string](#string) |  | src_validator_addr defines the validator address to redelegate from. |
| `dst_validator_addr` | [string](#string) |  | dst_validator_addr defines the validator address to redelegate to. |
| `pagination` | [cosmos.base.query.v1beta1.PageRequest](#cosmos.base.query.v1beta1.PageRequest) |  | pagination defines an optional pagination for the request. |






<a name="cosmos.staking.v1beta1.QueryRedelegationsResponse"></a>

### QueryRedelegationsResponse
QueryRedelegationsResponse is response type for the Query/Redelegations RPC
method.


| Field | Type | Label | Description |
| ----- | ---- | ----- | ----------- |
| `redelegation_responses` | [RedelegationResponse](#cosmos.staking.v1beta1.RedelegationResponse) | repeated |  |
| `pagination` | [cosmos.base.query.v1beta1.PageResponse](#cosmos.base.query.v1beta1.PageResponse) |  | pagination defines the pagination in the response. |






<a name="cosmos.staking.v1beta1.QueryUnbondingDelegationRequest"></a>

### QueryUnbondingDelegationRequest
QueryUnbondingDelegationRequest is request type for the
Query/UnbondingDelegation RPC method.


| Field | Type | Label | Description |
| ----- | ---- | ----- | ----------- |
| `delegator_addr` | [string](#string) |  | delegator_addr defines the delegator address to query for. |
| `validator_addr` | [string](#string) |  | validator_addr defines the validator address to query for. |






<a name="cosmos.staking.v1beta1.QueryUnbondingDelegationResponse"></a>

### QueryUnbondingDelegationResponse
QueryDelegationResponse is response type for the Query/UnbondingDelegation
RPC method.


| Field | Type | Label | Description |
| ----- | ---- | ----- | ----------- |
| `unbond` | [UnbondingDelegation](#cosmos.staking.v1beta1.UnbondingDelegation) |  | unbond defines the unbonding information of a delegation. |






<a name="cosmos.staking.v1beta1.QueryValidatorDelegationsRequest"></a>

### QueryValidatorDelegationsRequest
QueryValidatorDelegationsRequest is request type for the
Query/ValidatorDelegations RPC method


| Field | Type | Label | Description |
| ----- | ---- | ----- | ----------- |
| `validator_addr` | [string](#string) |  | validator_addr defines the validator address to query for. |
| `pagination` | [cosmos.base.query.v1beta1.PageRequest](#cosmos.base.query.v1beta1.PageRequest) |  | pagination defines an optional pagination for the request. |






<a name="cosmos.staking.v1beta1.QueryValidatorDelegationsResponse"></a>

### QueryValidatorDelegationsResponse
QueryValidatorDelegationsResponse is response type for the
Query/ValidatorDelegations RPC method


| Field | Type | Label | Description |
| ----- | ---- | ----- | ----------- |
| `delegation_responses` | [DelegationResponse](#cosmos.staking.v1beta1.DelegationResponse) | repeated |  |
| `pagination` | [cosmos.base.query.v1beta1.PageResponse](#cosmos.base.query.v1beta1.PageResponse) |  | pagination defines the pagination in the response. |






<a name="cosmos.staking.v1beta1.QueryValidatorRequest"></a>

### QueryValidatorRequest
QueryValidatorRequest is response type for the Query/Validator RPC method


| Field | Type | Label | Description |
| ----- | ---- | ----- | ----------- |
| `validator_addr` | [string](#string) |  | validator_addr defines the validator address to query for. |






<a name="cosmos.staking.v1beta1.QueryValidatorResponse"></a>

### QueryValidatorResponse
QueryValidatorResponse is response type for the Query/Validator RPC method


| Field | Type | Label | Description |
| ----- | ---- | ----- | ----------- |
| `validator` | [Validator](#cosmos.staking.v1beta1.Validator) |  | validator defines the the validator info. |






<a name="cosmos.staking.v1beta1.QueryValidatorUnbondingDelegationsRequest"></a>

### QueryValidatorUnbondingDelegationsRequest
QueryValidatorUnbondingDelegationsRequest is required type for the
Query/ValidatorUnbondingDelegations RPC method


| Field | Type | Label | Description |
| ----- | ---- | ----- | ----------- |
| `validator_addr` | [string](#string) |  | validator_addr defines the validator address to query for. |
| `pagination` | [cosmos.base.query.v1beta1.PageRequest](#cosmos.base.query.v1beta1.PageRequest) |  | pagination defines an optional pagination for the request. |






<a name="cosmos.staking.v1beta1.QueryValidatorUnbondingDelegationsResponse"></a>

### QueryValidatorUnbondingDelegationsResponse
QueryValidatorUnbondingDelegationsResponse is response type for the
Query/ValidatorUnbondingDelegations RPC method.


| Field | Type | Label | Description |
| ----- | ---- | ----- | ----------- |
| `unbonding_responses` | [UnbondingDelegation](#cosmos.staking.v1beta1.UnbondingDelegation) | repeated |  |
| `pagination` | [cosmos.base.query.v1beta1.PageResponse](#cosmos.base.query.v1beta1.PageResponse) |  | pagination defines the pagination in the response. |






<a name="cosmos.staking.v1beta1.QueryValidatorsRequest"></a>

### QueryValidatorsRequest
QueryValidatorsRequest is request type for Query/Validators RPC method.


| Field | Type | Label | Description |
| ----- | ---- | ----- | ----------- |
| `status` | [string](#string) |  | status enables to query for validators matching a given status. |
| `pagination` | [cosmos.base.query.v1beta1.PageRequest](#cosmos.base.query.v1beta1.PageRequest) |  | pagination defines an optional pagination for the request. |






<a name="cosmos.staking.v1beta1.QueryValidatorsResponse"></a>

### QueryValidatorsResponse
QueryValidatorsResponse is response type for the Query/Validators RPC method


| Field | Type | Label | Description |
| ----- | ---- | ----- | ----------- |
| `validators` | [Validator](#cosmos.staking.v1beta1.Validator) | repeated | validators contains all the queried validators. |
| `pagination` | [cosmos.base.query.v1beta1.PageResponse](#cosmos.base.query.v1beta1.PageResponse) |  | pagination defines the pagination in the response. |





 <!-- end messages -->

 <!-- end enums -->

 <!-- end HasExtensions -->


<a name="cosmos.staking.v1beta1.Query"></a>

### Query
Query defines the gRPC querier service.

| Method Name | Request Type | Response Type | Description | HTTP Verb | Endpoint |
| ----------- | ------------ | ------------- | ------------| ------- | -------- |
| `Validators` | [QueryValidatorsRequest](#cosmos.staking.v1beta1.QueryValidatorsRequest) | [QueryValidatorsResponse](#cosmos.staking.v1beta1.QueryValidatorsResponse) | Validators queries all validators that match the given status. | GET|/cosmos/staking/v1beta1/validators|
| `Validator` | [QueryValidatorRequest](#cosmos.staking.v1beta1.QueryValidatorRequest) | [QueryValidatorResponse](#cosmos.staking.v1beta1.QueryValidatorResponse) | Validator queries validator info for given validator address. | GET|/cosmos/staking/v1beta1/validators/{validator_addr}|
| `ValidatorDelegations` | [QueryValidatorDelegationsRequest](#cosmos.staking.v1beta1.QueryValidatorDelegationsRequest) | [QueryValidatorDelegationsResponse](#cosmos.staking.v1beta1.QueryValidatorDelegationsResponse) | ValidatorDelegations queries delegate info for given validator. | GET|/cosmos/staking/v1beta1/validators/{validator_addr}/delegations|
| `ValidatorUnbondingDelegations` | [QueryValidatorUnbondingDelegationsRequest](#cosmos.staking.v1beta1.QueryValidatorUnbondingDelegationsRequest) | [QueryValidatorUnbondingDelegationsResponse](#cosmos.staking.v1beta1.QueryValidatorUnbondingDelegationsResponse) | ValidatorUnbondingDelegations queries unbonding delegations of a validator. | GET|/cosmos/staking/v1beta1/validators/{validator_addr}/unbonding_delegations|
| `Delegation` | [QueryDelegationRequest](#cosmos.staking.v1beta1.QueryDelegationRequest) | [QueryDelegationResponse](#cosmos.staking.v1beta1.QueryDelegationResponse) | Delegation queries delegate info for given validator delegator pair. | GET|/cosmos/staking/v1beta1/validators/{validator_addr}/delegations/{delegator_addr}|
| `UnbondingDelegation` | [QueryUnbondingDelegationRequest](#cosmos.staking.v1beta1.QueryUnbondingDelegationRequest) | [QueryUnbondingDelegationResponse](#cosmos.staking.v1beta1.QueryUnbondingDelegationResponse) | UnbondingDelegation queries unbonding info for given validator delegator pair. | GET|/cosmos/staking/v1beta1/validators/{validator_addr}/delegations/{delegator_addr}/unbonding_delegation|
| `DelegatorDelegations` | [QueryDelegatorDelegationsRequest](#cosmos.staking.v1beta1.QueryDelegatorDelegationsRequest) | [QueryDelegatorDelegationsResponse](#cosmos.staking.v1beta1.QueryDelegatorDelegationsResponse) | DelegatorDelegations queries all delegations of a given delegator address. | GET|/cosmos/staking/v1beta1/delegations/{delegator_addr}|
| `DelegatorUnbondingDelegations` | [QueryDelegatorUnbondingDelegationsRequest](#cosmos.staking.v1beta1.QueryDelegatorUnbondingDelegationsRequest) | [QueryDelegatorUnbondingDelegationsResponse](#cosmos.staking.v1beta1.QueryDelegatorUnbondingDelegationsResponse) | DelegatorUnbondingDelegations queries all unbonding delegations of a given delegator address. | GET|/cosmos/staking/v1beta1/delegators/{delegator_addr}/unbonding_delegations|
| `Redelegations` | [QueryRedelegationsRequest](#cosmos.staking.v1beta1.QueryRedelegationsRequest) | [QueryRedelegationsResponse](#cosmos.staking.v1beta1.QueryRedelegationsResponse) | Redelegations queries redelegations of given address. | GET|/cosmos/staking/v1beta1/delegators/{delegator_addr}/redelegations|
| `DelegatorValidators` | [QueryDelegatorValidatorsRequest](#cosmos.staking.v1beta1.QueryDelegatorValidatorsRequest) | [QueryDelegatorValidatorsResponse](#cosmos.staking.v1beta1.QueryDelegatorValidatorsResponse) | DelegatorValidators queries all validators info for given delegator address. | GET|/cosmos/staking/v1beta1/delegators/{delegator_addr}/validators|
| `DelegatorValidator` | [QueryDelegatorValidatorRequest](#cosmos.staking.v1beta1.QueryDelegatorValidatorRequest) | [QueryDelegatorValidatorResponse](#cosmos.staking.v1beta1.QueryDelegatorValidatorResponse) | DelegatorValidator queries validator info for given delegator validator pair. | GET|/cosmos/staking/v1beta1/delegators/{delegator_addr}/validators/{validator_addr}|
| `HistoricalInfo` | [QueryHistoricalInfoRequest](#cosmos.staking.v1beta1.QueryHistoricalInfoRequest) | [QueryHistoricalInfoResponse](#cosmos.staking.v1beta1.QueryHistoricalInfoResponse) | HistoricalInfo queries the historical info for given height. | GET|/cosmos/staking/v1beta1/historical_info/{height}|
| `Pool` | [QueryPoolRequest](#cosmos.staking.v1beta1.QueryPoolRequest) | [QueryPoolResponse](#cosmos.staking.v1beta1.QueryPoolResponse) | Pool queries the pool info. | GET|/cosmos/staking/v1beta1/pool|
| `Params` | [QueryParamsRequest](#cosmos.staking.v1beta1.QueryParamsRequest) | [QueryParamsResponse](#cosmos.staking.v1beta1.QueryParamsResponse) | Parameters queries the staking parameters. | GET|/cosmos/staking/v1beta1/params|

 <!-- end services -->



<a name="cosmos/staking/v1beta1/tx.proto"></a>
<p align="right"><a href="#top">Top</a></p>

## cosmos/staking/v1beta1/tx.proto



<a name="cosmos.staking.v1beta1.MsgBeginRedelegate"></a>

### MsgBeginRedelegate
MsgBeginRedelegate defines a SDK message for performing a redelegation
of coins from a delegator and source validator to a destination validator.


| Field | Type | Label | Description |
| ----- | ---- | ----- | ----------- |
| `delegator_address` | [string](#string) |  |  |
| `validator_src_address` | [string](#string) |  |  |
| `validator_dst_address` | [string](#string) |  |  |
| `amount` | [cosmos.base.v1beta1.Coin](#cosmos.base.v1beta1.Coin) |  |  |






<a name="cosmos.staking.v1beta1.MsgBeginRedelegateResponse"></a>

### MsgBeginRedelegateResponse
MsgBeginRedelegateResponse defines the Msg/BeginRedelegate response type.


| Field | Type | Label | Description |
| ----- | ---- | ----- | ----------- |
| `completion_time` | [google.protobuf.Timestamp](#google.protobuf.Timestamp) |  |  |






<a name="cosmos.staking.v1beta1.MsgCreateValidator"></a>

### MsgCreateValidator
MsgCreateValidator defines a SDK message for creating a new validator.


| Field | Type | Label | Description |
| ----- | ---- | ----- | ----------- |
| `description` | [Description](#cosmos.staking.v1beta1.Description) |  |  |
| `commission` | [CommissionRates](#cosmos.staking.v1beta1.CommissionRates) |  |  |
| `min_self_delegation` | [string](#string) |  |  |
| `delegator_address` | [string](#string) |  |  |
| `validator_address` | [string](#string) |  |  |
| `pubkey` | [google.protobuf.Any](#google.protobuf.Any) |  |  |
| `value` | [cosmos.base.v1beta1.Coin](#cosmos.base.v1beta1.Coin) |  |  |






<a name="cosmos.staking.v1beta1.MsgCreateValidatorResponse"></a>

### MsgCreateValidatorResponse
MsgCreateValidatorResponse defines the Msg/CreateValidator response type.






<a name="cosmos.staking.v1beta1.MsgDelegate"></a>

### MsgDelegate
MsgDelegate defines a SDK message for performing a delegation of coins
from a delegator to a validator.


| Field | Type | Label | Description |
| ----- | ---- | ----- | ----------- |
| `delegator_address` | [string](#string) |  |  |
| `validator_address` | [string](#string) |  |  |
| `amount` | [cosmos.base.v1beta1.Coin](#cosmos.base.v1beta1.Coin) |  |  |






<a name="cosmos.staking.v1beta1.MsgDelegateResponse"></a>

### MsgDelegateResponse
MsgDelegateResponse defines the Msg/Delegate response type.






<a name="cosmos.staking.v1beta1.MsgEditValidator"></a>

### MsgEditValidator
MsgEditValidator defines a SDK message for editing an existing validator.


| Field | Type | Label | Description |
| ----- | ---- | ----- | ----------- |
| `description` | [Description](#cosmos.staking.v1beta1.Description) |  |  |
| `validator_address` | [string](#string) |  |  |
| `commission_rate` | [string](#string) |  | We pass a reference to the new commission rate and min self delegation as it's not mandatory to update. If not updated, the deserialized rate will be zero with no way to distinguish if an update was intended. REF: #2373 |
| `min_self_delegation` | [string](#string) |  |  |






<a name="cosmos.staking.v1beta1.MsgEditValidatorResponse"></a>

### MsgEditValidatorResponse
MsgEditValidatorResponse defines the Msg/EditValidator response type.






<a name="cosmos.staking.v1beta1.MsgUndelegate"></a>

### MsgUndelegate
MsgUndelegate defines a SDK message for performing an undelegation from a
delegate and a validator.


| Field | Type | Label | Description |
| ----- | ---- | ----- | ----------- |
| `delegator_address` | [string](#string) |  |  |
| `validator_address` | [string](#string) |  |  |
| `amount` | [cosmos.base.v1beta1.Coin](#cosmos.base.v1beta1.Coin) |  |  |






<a name="cosmos.staking.v1beta1.MsgUndelegateResponse"></a>

### MsgUndelegateResponse
MsgUndelegateResponse defines the Msg/Undelegate response type.


| Field | Type | Label | Description |
| ----- | ---- | ----- | ----------- |
| `completion_time` | [google.protobuf.Timestamp](#google.protobuf.Timestamp) |  |  |





 <!-- end messages -->

 <!-- end enums -->

 <!-- end HasExtensions -->


<a name="cosmos.staking.v1beta1.Msg"></a>

### Msg
Msg defines the staking Msg service.

| Method Name | Request Type | Response Type | Description | HTTP Verb | Endpoint |
| ----------- | ------------ | ------------- | ------------| ------- | -------- |
| `CreateValidator` | [MsgCreateValidator](#cosmos.staking.v1beta1.MsgCreateValidator) | [MsgCreateValidatorResponse](#cosmos.staking.v1beta1.MsgCreateValidatorResponse) | CreateValidator defines a method for creating a new validator. | |
| `EditValidator` | [MsgEditValidator](#cosmos.staking.v1beta1.MsgEditValidator) | [MsgEditValidatorResponse](#cosmos.staking.v1beta1.MsgEditValidatorResponse) | EditValidator defines a method for editing an existing validator. | |
| `Delegate` | [MsgDelegate](#cosmos.staking.v1beta1.MsgDelegate) | [MsgDelegateResponse](#cosmos.staking.v1beta1.MsgDelegateResponse) | Delegate defines a method for performing a delegation of coins from a delegator to a validator. | |
| `BeginRedelegate` | [MsgBeginRedelegate](#cosmos.staking.v1beta1.MsgBeginRedelegate) | [MsgBeginRedelegateResponse](#cosmos.staking.v1beta1.MsgBeginRedelegateResponse) | BeginRedelegate defines a method for performing a redelegation of coins from a delegator and source validator to a destination validator. | |
| `Undelegate` | [MsgUndelegate](#cosmos.staking.v1beta1.MsgUndelegate) | [MsgUndelegateResponse](#cosmos.staking.v1beta1.MsgUndelegateResponse) | Undelegate defines a method for performing an undelegation from a delegate and a validator. | |

 <!-- end services -->



<a name="cosmos/tx/signing/v1beta1/signing.proto"></a>
<p align="right"><a href="#top">Top</a></p>

## cosmos/tx/signing/v1beta1/signing.proto



<a name="cosmos.tx.signing.v1beta1.SignatureDescriptor"></a>

### SignatureDescriptor
SignatureDescriptor is a convenience type which represents the full data for
a signature including the public key of the signer, signing modes and the
signature itself. It is primarily used for coordinating signatures between
clients.


| Field | Type | Label | Description |
| ----- | ---- | ----- | ----------- |
| `public_key` | [google.protobuf.Any](#google.protobuf.Any) |  | public_key is the public key of the signer |
| `data` | [SignatureDescriptor.Data](#cosmos.tx.signing.v1beta1.SignatureDescriptor.Data) |  |  |
| `sequence` | [uint64](#uint64) |  | sequence is the sequence of the account, which describes the number of committed transactions signed by a given address. It is used to prevent replay attacks. |






<a name="cosmos.tx.signing.v1beta1.SignatureDescriptor.Data"></a>

### SignatureDescriptor.Data
Data represents signature data


| Field | Type | Label | Description |
| ----- | ---- | ----- | ----------- |
| `single` | [SignatureDescriptor.Data.Single](#cosmos.tx.signing.v1beta1.SignatureDescriptor.Data.Single) |  | single represents a single signer |
| `multi` | [SignatureDescriptor.Data.Multi](#cosmos.tx.signing.v1beta1.SignatureDescriptor.Data.Multi) |  | multi represents a multisig signer |






<a name="cosmos.tx.signing.v1beta1.SignatureDescriptor.Data.Multi"></a>

### SignatureDescriptor.Data.Multi
Multi is the signature data for a multisig public key


| Field | Type | Label | Description |
| ----- | ---- | ----- | ----------- |
| `bitarray` | [cosmos.crypto.multisig.v1beta1.CompactBitArray](#cosmos.crypto.multisig.v1beta1.CompactBitArray) |  | bitarray specifies which keys within the multisig are signing |
| `signatures` | [SignatureDescriptor.Data](#cosmos.tx.signing.v1beta1.SignatureDescriptor.Data) | repeated | signatures is the signatures of the multi-signature |






<a name="cosmos.tx.signing.v1beta1.SignatureDescriptor.Data.Single"></a>

### SignatureDescriptor.Data.Single
Single is the signature data for a single signer


| Field | Type | Label | Description |
| ----- | ---- | ----- | ----------- |
| `mode` | [SignMode](#cosmos.tx.signing.v1beta1.SignMode) |  | mode is the signing mode of the single signer |
| `signature` | [bytes](#bytes) |  | signature is the raw signature bytes |






<a name="cosmos.tx.signing.v1beta1.SignatureDescriptors"></a>

### SignatureDescriptors
SignatureDescriptors wraps multiple SignatureDescriptor's.


| Field | Type | Label | Description |
| ----- | ---- | ----- | ----------- |
| `signatures` | [SignatureDescriptor](#cosmos.tx.signing.v1beta1.SignatureDescriptor) | repeated | signatures are the signature descriptors |





 <!-- end messages -->


<a name="cosmos.tx.signing.v1beta1.SignMode"></a>

### SignMode
SignMode represents a signing mode with its own security guarantees.

| Name | Number | Description |
| ---- | ------ | ----------- |
| SIGN_MODE_UNSPECIFIED | 0 | SIGN_MODE_UNSPECIFIED specifies an unknown signing mode and will be rejected. |
| SIGN_MODE_DIRECT | 1 | SIGN_MODE_DIRECT specifies a signing mode which uses SignDoc and is verified with raw bytes from Tx. |
| SIGN_MODE_TEXTUAL | 2 | SIGN_MODE_TEXTUAL is a future signing mode that will verify some human-readable textual representation on top of the binary representation from SIGN_MODE_DIRECT. It is currently not supported. |
| SIGN_MODE_DIRECT_AUX | 3 | SIGN_MODE_DIRECT_AUX specifies a signing mode which uses SignDocDirectAux. As opposed to SIGN_MODE_DIRECT, this sign mode does not require signers signing over other signers' `signer_info`. It also allows for adding Tips in transactions. |
| SIGN_MODE_LEGACY_AMINO_JSON | 127 | SIGN_MODE_LEGACY_AMINO_JSON is a backwards compatibility mode which uses Amino JSON and will be removed in the future. |


 <!-- end enums -->

 <!-- end HasExtensions -->

 <!-- end services -->



<a name="cosmos/tx/v1beta1/tx.proto"></a>
<p align="right"><a href="#top">Top</a></p>

## cosmos/tx/v1beta1/tx.proto



<a name="cosmos.tx.v1beta1.AuthInfo"></a>

### AuthInfo
AuthInfo describes the fee and signer modes that are used to sign a
transaction.


| Field | Type | Label | Description |
| ----- | ---- | ----- | ----------- |
| `signer_infos` | [SignerInfo](#cosmos.tx.v1beta1.SignerInfo) | repeated | signer_infos defines the signing modes for the required signers. The number and order of elements must match the required signers from TxBody's messages. The first element is the primary signer and the one which pays the fee. |
| `fee` | [Fee](#cosmos.tx.v1beta1.Fee) |  | Fee is the fee and gas limit for the transaction. The first signer is the primary signer and the one which pays the fee. The fee can be calculated based on the cost of evaluating the body and doing signature verification of the signers. This can be estimated via simulation. |
| `tip` | [Tip](#cosmos.tx.v1beta1.Tip) |  | Tip is the optional tip used for meta-transactions.

Since: cosmos-sdk 0.45 |






<a name="cosmos.tx.v1beta1.AuxSignerData"></a>

### AuxSignerData
AuxSignerData is the intermediary format that an auxiliary signer (e.g. a
tipper) builds and sends to the fee payer (who will build and broadcast the
actual tx). AuxSignerData is not a valid tx in itself, and will be rejected
by the node if sent directly as-is.

Since: cosmos-sdk 0.45


| Field | Type | Label | Description |
| ----- | ---- | ----- | ----------- |
| `address` | [string](#string) |  | address is the bech32-encoded address of the auxiliary signer. If using AuxSignerData across different chains, the bech32 prefix of the target chain (where the final transaction is broadcasted) should be used. |
| `sign_doc` | [SignDocDirectAux](#cosmos.tx.v1beta1.SignDocDirectAux) |  | sign_doc is the SIGN_MOD_DIRECT_AUX sign doc that the auxiliary signer signs. Note: we use the same sign doc even if we're signing with LEGACY_AMINO_JSON. |
| `mode` | [cosmos.tx.signing.v1beta1.SignMode](#cosmos.tx.signing.v1beta1.SignMode) |  | mode is the signing mode of the single signer |
| `sig` | [bytes](#bytes) |  | sig is the signature of the sign doc. |






<a name="cosmos.tx.v1beta1.Fee"></a>

### Fee
Fee includes the amount of coins paid in fees and the maximum
gas to be used by the transaction. The ratio yields an effective "gasprice",
which must be above some miminum to be accepted into the mempool.


| Field | Type | Label | Description |
| ----- | ---- | ----- | ----------- |
| `amount` | [cosmos.base.v1beta1.Coin](#cosmos.base.v1beta1.Coin) | repeated | amount is the amount of coins to be paid as a fee |
| `gas_limit` | [uint64](#uint64) |  | gas_limit is the maximum gas that can be used in transaction processing before an out of gas error occurs |
| `payer` | [string](#string) |  | if unset, the first signer is responsible for paying the fees. If set, the specified account must pay the fees. the payer must be a tx signer (and thus have signed this field in AuthInfo). setting this field does *not* change the ordering of required signers for the transaction. |
| `granter` | [string](#string) |  | if set, the fee payer (either the first signer or the value of the payer field) requests that a fee grant be used to pay fees instead of the fee payer's own balance. If an appropriate fee grant does not exist or the chain does not support fee grants, this will fail |






<a name="cosmos.tx.v1beta1.ModeInfo"></a>

### ModeInfo
ModeInfo describes the signing mode of a single or nested multisig signer.


| Field | Type | Label | Description |
| ----- | ---- | ----- | ----------- |
| `single` | [ModeInfo.Single](#cosmos.tx.v1beta1.ModeInfo.Single) |  | single represents a single signer |
| `multi` | [ModeInfo.Multi](#cosmos.tx.v1beta1.ModeInfo.Multi) |  | multi represents a nested multisig signer |






<a name="cosmos.tx.v1beta1.ModeInfo.Multi"></a>

### ModeInfo.Multi
Multi is the mode info for a multisig public key


| Field | Type | Label | Description |
| ----- | ---- | ----- | ----------- |
| `bitarray` | [cosmos.crypto.multisig.v1beta1.CompactBitArray](#cosmos.crypto.multisig.v1beta1.CompactBitArray) |  | bitarray specifies which keys within the multisig are signing |
| `mode_infos` | [ModeInfo](#cosmos.tx.v1beta1.ModeInfo) | repeated | mode_infos is the corresponding modes of the signers of the multisig which could include nested multisig public keys |






<a name="cosmos.tx.v1beta1.ModeInfo.Single"></a>

### ModeInfo.Single
Single is the mode info for a single signer. It is structured as a message
to allow for additional fields such as locale for SIGN_MODE_TEXTUAL in the
future


| Field | Type | Label | Description |
| ----- | ---- | ----- | ----------- |
| `mode` | [cosmos.tx.signing.v1beta1.SignMode](#cosmos.tx.signing.v1beta1.SignMode) |  | mode is the signing mode of the single signer |






<a name="cosmos.tx.v1beta1.SignDoc"></a>

### SignDoc
SignDoc is the type used for generating sign bytes for SIGN_MODE_DIRECT.


| Field | Type | Label | Description |
| ----- | ---- | ----- | ----------- |
| `body_bytes` | [bytes](#bytes) |  | body_bytes is protobuf serialization of a TxBody that matches the representation in TxRaw. |
| `auth_info_bytes` | [bytes](#bytes) |  | auth_info_bytes is a protobuf serialization of an AuthInfo that matches the representation in TxRaw. |
| `chain_id` | [string](#string) |  | chain_id is the unique identifier of the chain this transaction targets. It prevents signed transactions from being used on another chain by an attacker |
| `account_number` | [uint64](#uint64) |  | account_number is the account number of the account in state |






<a name="cosmos.tx.v1beta1.SignDocDirectAux"></a>

### SignDocDirectAux
SignDocDirectAux is the type used for generating sign bytes for
SIGN_MODE_DIRECT_AUX.


| Field | Type | Label | Description |
| ----- | ---- | ----- | ----------- |
| `body_bytes` | [bytes](#bytes) |  | body_bytes is protobuf serialization of a TxBody that matches the representation in TxRaw. |
| `public_key` | [google.protobuf.Any](#google.protobuf.Any) |  | public_key is the public key of the signing account. |
| `chain_id` | [string](#string) |  | chain_id is the identifier of the chain this transaction targets. It prevents signed transactions from being used on another chain by an attacker. |
| `account_number` | [uint64](#uint64) |  | account_number is the account number of the account in state. |
| `sequence` | [uint64](#uint64) |  | sequence is the sequence number of the signing account. |
| `tip` | [Tip](#cosmos.tx.v1beta1.Tip) |  | Tip is the optional tip used for meta-transactions. It should be left empty if the signer is not the tipper for this transaction. |






<a name="cosmos.tx.v1beta1.SignerInfo"></a>

### SignerInfo
SignerInfo describes the public key and signing mode of a single top-level
signer.


| Field | Type | Label | Description |
| ----- | ---- | ----- | ----------- |
| `public_key` | [google.protobuf.Any](#google.protobuf.Any) |  | public_key is the public key of the signer. It is optional for accounts that already exist in state. If unset, the verifier can use the required \ signer address for this position and lookup the public key. |
| `mode_info` | [ModeInfo](#cosmos.tx.v1beta1.ModeInfo) |  | mode_info describes the signing mode of the signer and is a nested structure to support nested multisig pubkey's |
| `sequence` | [uint64](#uint64) |  | sequence is the sequence of the account, which describes the number of committed transactions signed by a given address. It is used to prevent replay attacks. |






<a name="cosmos.tx.v1beta1.Tip"></a>

### Tip
Tip is the tip used for meta-transactions.


| Field | Type | Label | Description |
| ----- | ---- | ----- | ----------- |
| `amount` | [cosmos.base.v1beta1.Coin](#cosmos.base.v1beta1.Coin) | repeated | amount is the amount of the tip |
| `tipper` | [string](#string) |  | tipper is the address of the account paying for the tip |






<a name="cosmos.tx.v1beta1.Tx"></a>

### Tx
Tx is the standard type used for broadcasting transactions.


| Field | Type | Label | Description |
| ----- | ---- | ----- | ----------- |
| `body` | [TxBody](#cosmos.tx.v1beta1.TxBody) |  | body is the processable content of the transaction |
| `auth_info` | [AuthInfo](#cosmos.tx.v1beta1.AuthInfo) |  | auth_info is the authorization related content of the transaction, specifically signers, signer modes and fee |
| `signatures` | [bytes](#bytes) | repeated | signatures is a list of signatures that matches the length and order of AuthInfo's signer_infos to allow connecting signature meta information like public key and signing mode by position. |






<a name="cosmos.tx.v1beta1.TxBody"></a>

### TxBody
TxBody is the body of a transaction that all signers sign over.


| Field | Type | Label | Description |
| ----- | ---- | ----- | ----------- |
| `messages` | [google.protobuf.Any](#google.protobuf.Any) | repeated | messages is a list of messages to be executed. The required signers of those messages define the number and order of elements in AuthInfo's signer_infos and Tx's signatures. Each required signer address is added to the list only the first time it occurs. By convention, the first required signer (usually from the first message) is referred to as the primary signer and pays the fee for the whole transaction. |
| `memo` | [string](#string) |  | memo is any arbitrary note/comment to be added to the transaction. WARNING: in clients, any publicly exposed text should not be called memo, but should be called `note` instead (see https://github.com/cosmos/cosmos-sdk/issues/9122). |
| `timeout_height` | [uint64](#uint64) |  | timeout is the block height after which this transaction will not be processed by the chain |
| `extension_options` | [google.protobuf.Any](#google.protobuf.Any) | repeated | extension_options are arbitrary options that can be added by chains when the default options are not sufficient. If any of these are present and can't be handled, the transaction will be rejected |
| `non_critical_extension_options` | [google.protobuf.Any](#google.protobuf.Any) | repeated | extension_options are arbitrary options that can be added by chains when the default options are not sufficient. If any of these are present and can't be handled, they will be ignored |






<a name="cosmos.tx.v1beta1.TxRaw"></a>

### TxRaw
TxRaw is a variant of Tx that pins the signer's exact binary representation
of body and auth_info. This is used for signing, broadcasting and
verification. The binary `serialize(tx: TxRaw)` is stored in Tendermint and
the hash `sha256(serialize(tx: TxRaw))` becomes the "txhash", commonly used
as the transaction ID.


| Field | Type | Label | Description |
| ----- | ---- | ----- | ----------- |
| `body_bytes` | [bytes](#bytes) |  | body_bytes is a protobuf serialization of a TxBody that matches the representation in SignDoc. |
| `auth_info_bytes` | [bytes](#bytes) |  | auth_info_bytes is a protobuf serialization of an AuthInfo that matches the representation in SignDoc. |
| `signatures` | [bytes](#bytes) | repeated | signatures is a list of signatures that matches the length and order of AuthInfo's signer_infos to allow connecting signature meta information like public key and signing mode by position. |





 <!-- end messages -->

 <!-- end enums -->

 <!-- end HasExtensions -->

 <!-- end services -->



<a name="cosmos/tx/v1beta1/service.proto"></a>
<p align="right"><a href="#top">Top</a></p>

## cosmos/tx/v1beta1/service.proto



<a name="cosmos.tx.v1beta1.BroadcastTxRequest"></a>

### BroadcastTxRequest
BroadcastTxRequest is the request type for the Service.BroadcastTxRequest
RPC method.


| Field | Type | Label | Description |
| ----- | ---- | ----- | ----------- |
| `tx_bytes` | [bytes](#bytes) |  | tx_bytes is the raw transaction. |
| `mode` | [BroadcastMode](#cosmos.tx.v1beta1.BroadcastMode) |  |  |






<a name="cosmos.tx.v1beta1.BroadcastTxResponse"></a>

### BroadcastTxResponse
BroadcastTxResponse is the response type for the
Service.BroadcastTx method.


| Field | Type | Label | Description |
| ----- | ---- | ----- | ----------- |
| `tx_response` | [cosmos.base.abci.v1beta1.TxResponse](#cosmos.base.abci.v1beta1.TxResponse) |  | tx_response is the queried TxResponses. |






<a name="cosmos.tx.v1beta1.GetTxRequest"></a>

### GetTxRequest
GetTxRequest is the request type for the Service.GetTx
RPC method.


| Field | Type | Label | Description |
| ----- | ---- | ----- | ----------- |
| `hash` | [string](#string) |  | hash is the tx hash to query, encoded as a hex string. |






<a name="cosmos.tx.v1beta1.GetTxResponse"></a>

### GetTxResponse
GetTxResponse is the response type for the Service.GetTx method.


| Field | Type | Label | Description |
| ----- | ---- | ----- | ----------- |
| `tx` | [Tx](#cosmos.tx.v1beta1.Tx) |  | tx is the queried transaction. |
| `tx_response` | [cosmos.base.abci.v1beta1.TxResponse](#cosmos.base.abci.v1beta1.TxResponse) |  | tx_response is the queried TxResponses. |






<a name="cosmos.tx.v1beta1.GetTxsEventRequest"></a>

### GetTxsEventRequest
GetTxsEventRequest is the request type for the Service.TxsByEvents
RPC method.


| Field | Type | Label | Description |
| ----- | ---- | ----- | ----------- |
| `events` | [string](#string) | repeated | events is the list of transaction event type. |
| `pagination` | [cosmos.base.query.v1beta1.PageRequest](#cosmos.base.query.v1beta1.PageRequest) |  | pagination defines an pagination for the request. |
| `order_by` | [OrderBy](#cosmos.tx.v1beta1.OrderBy) |  |  |






<a name="cosmos.tx.v1beta1.GetTxsEventResponse"></a>

### GetTxsEventResponse
GetTxsEventResponse is the response type for the Service.TxsByEvents
RPC method.


| Field | Type | Label | Description |
| ----- | ---- | ----- | ----------- |
| `txs` | [Tx](#cosmos.tx.v1beta1.Tx) | repeated | txs is the list of queried transactions. |
| `tx_responses` | [cosmos.base.abci.v1beta1.TxResponse](#cosmos.base.abci.v1beta1.TxResponse) | repeated | tx_responses is the list of queried TxResponses. |
| `pagination` | [cosmos.base.query.v1beta1.PageResponse](#cosmos.base.query.v1beta1.PageResponse) |  | pagination defines an pagination for the response. |






<a name="cosmos.tx.v1beta1.SimulateRequest"></a>

### SimulateRequest
SimulateRequest is the request type for the Service.Simulate
RPC method.


| Field | Type | Label | Description |
| ----- | ---- | ----- | ----------- |
| `tx` | [Tx](#cosmos.tx.v1beta1.Tx) |  | **Deprecated.** tx is the transaction to simulate. Deprecated. Send raw tx bytes instead. |
| `tx_bytes` | [bytes](#bytes) |  | tx_bytes is the raw transaction.

Since: cosmos-sdk 0.43 |






<a name="cosmos.tx.v1beta1.SimulateResponse"></a>

### SimulateResponse
SimulateResponse is the response type for the
Service.SimulateRPC method.


| Field | Type | Label | Description |
| ----- | ---- | ----- | ----------- |
| `gas_info` | [cosmos.base.abci.v1beta1.GasInfo](#cosmos.base.abci.v1beta1.GasInfo) |  | gas_info is the information about gas used in the simulation. |
| `result` | [cosmos.base.abci.v1beta1.Result](#cosmos.base.abci.v1beta1.Result) |  | result is the result of the simulation. |





 <!-- end messages -->


<a name="cosmos.tx.v1beta1.BroadcastMode"></a>

### BroadcastMode
BroadcastMode specifies the broadcast mode for the TxService.Broadcast RPC method.

| Name | Number | Description |
| ---- | ------ | ----------- |
| BROADCAST_MODE_UNSPECIFIED | 0 | zero-value for mode ordering |
| BROADCAST_MODE_BLOCK | 1 | BROADCAST_MODE_BLOCK defines a tx broadcasting mode where the client waits for the tx to be committed in a block. |
| BROADCAST_MODE_SYNC | 2 | BROADCAST_MODE_SYNC defines a tx broadcasting mode where the client waits for a CheckTx execution response only. |
| BROADCAST_MODE_ASYNC | 3 | BROADCAST_MODE_ASYNC defines a tx broadcasting mode where the client returns immediately. |



<a name="cosmos.tx.v1beta1.OrderBy"></a>

### OrderBy
OrderBy defines the sorting order

| Name | Number | Description |
| ---- | ------ | ----------- |
| ORDER_BY_UNSPECIFIED | 0 | ORDER_BY_UNSPECIFIED specifies an unknown sorting order. OrderBy defaults to ASC in this case. |
| ORDER_BY_ASC | 1 | ORDER_BY_ASC defines ascending order |
| ORDER_BY_DESC | 2 | ORDER_BY_DESC defines descending order |


 <!-- end enums -->

 <!-- end HasExtensions -->


<a name="cosmos.tx.v1beta1.Service"></a>

### Service
Service defines a gRPC service for interacting with transactions.

| Method Name | Request Type | Response Type | Description | HTTP Verb | Endpoint |
| ----------- | ------------ | ------------- | ------------| ------- | -------- |
| `Simulate` | [SimulateRequest](#cosmos.tx.v1beta1.SimulateRequest) | [SimulateResponse](#cosmos.tx.v1beta1.SimulateResponse) | Simulate simulates executing a transaction for estimating gas usage. | POST|/cosmos/tx/v1beta1/simulate|
| `GetTx` | [GetTxRequest](#cosmos.tx.v1beta1.GetTxRequest) | [GetTxResponse](#cosmos.tx.v1beta1.GetTxResponse) | GetTx fetches a tx by hash. | GET|/cosmos/tx/v1beta1/txs/{hash}|
| `BroadcastTx` | [BroadcastTxRequest](#cosmos.tx.v1beta1.BroadcastTxRequest) | [BroadcastTxResponse](#cosmos.tx.v1beta1.BroadcastTxResponse) | BroadcastTx broadcast transaction. | POST|/cosmos/tx/v1beta1/txs|
| `GetTxsEvent` | [GetTxsEventRequest](#cosmos.tx.v1beta1.GetTxsEventRequest) | [GetTxsEventResponse](#cosmos.tx.v1beta1.GetTxsEventResponse) | GetTxsEvent fetches txs by event. | GET|/cosmos/tx/v1beta1/txs|

 <!-- end services -->



<a name="cosmos/upgrade/v1beta1/upgrade.proto"></a>
<p align="right"><a href="#top">Top</a></p>

## cosmos/upgrade/v1beta1/upgrade.proto



<a name="cosmos.upgrade.v1beta1.CancelSoftwareUpgradeProposal"></a>

### CancelSoftwareUpgradeProposal
CancelSoftwareUpgradeProposal is a gov Content type for cancelling a software
upgrade.


| Field | Type | Label | Description |
| ----- | ---- | ----- | ----------- |
| `title` | [string](#string) |  |  |
| `description` | [string](#string) |  |  |






<a name="cosmos.upgrade.v1beta1.ModuleVersion"></a>

### ModuleVersion
ModuleVersion specifies a module and its consensus version.

Since: cosmos-sdk 0.43


| Field | Type | Label | Description |
| ----- | ---- | ----- | ----------- |
| `name` | [string](#string) |  | name of the app module |
| `version` | [uint64](#uint64) |  | consensus version of the app module |






<a name="cosmos.upgrade.v1beta1.Plan"></a>

### Plan
Plan specifies information about a planned upgrade and when it should occur.


| Field | Type | Label | Description |
| ----- | ---- | ----- | ----------- |
| `name` | [string](#string) |  | Sets the name for the upgrade. This name will be used by the upgraded version of the software to apply any special "on-upgrade" commands during the first BeginBlock method after the upgrade is applied. It is also used to detect whether a software version can handle a given upgrade. If no upgrade handler with this name has been set in the software, it will be assumed that the software is out-of-date when the upgrade Time or Height is reached and the software will exit. |
| `time` | [google.protobuf.Timestamp](#google.protobuf.Timestamp) |  | **Deprecated.** Deprecated: Time based upgrades have been deprecated. Time based upgrade logic has been removed from the SDK. If this field is not empty, an error will be thrown. |
| `height` | [int64](#int64) |  | The height at which the upgrade must be performed. Only used if Time is not set. |
| `info` | [string](#string) |  | Any application specific upgrade info to be included on-chain such as a git commit that validators could automatically upgrade to |
| `upgraded_client_state` | [google.protobuf.Any](#google.protobuf.Any) |  | **Deprecated.** Deprecated: UpgradedClientState field has been deprecated. IBC upgrade logic has been moved to the IBC module in the sub module 02-client. If this field is not empty, an error will be thrown. |






<a name="cosmos.upgrade.v1beta1.SoftwareUpgradeProposal"></a>

### SoftwareUpgradeProposal
SoftwareUpgradeProposal is a gov Content type for initiating a software
upgrade.


| Field | Type | Label | Description |
| ----- | ---- | ----- | ----------- |
| `title` | [string](#string) |  |  |
| `description` | [string](#string) |  |  |
| `plan` | [Plan](#cosmos.upgrade.v1beta1.Plan) |  |  |





 <!-- end messages -->

 <!-- end enums -->

 <!-- end HasExtensions -->

 <!-- end services -->



<a name="cosmos/upgrade/v1beta1/query.proto"></a>
<p align="right"><a href="#top">Top</a></p>

## cosmos/upgrade/v1beta1/query.proto



<a name="cosmos.upgrade.v1beta1.QueryAppliedPlanRequest"></a>

### QueryAppliedPlanRequest
QueryCurrentPlanRequest is the request type for the Query/AppliedPlan RPC
method.


| Field | Type | Label | Description |
| ----- | ---- | ----- | ----------- |
| `name` | [string](#string) |  | name is the name of the applied plan to query for. |






<a name="cosmos.upgrade.v1beta1.QueryAppliedPlanResponse"></a>

### QueryAppliedPlanResponse
QueryAppliedPlanResponse is the response type for the Query/AppliedPlan RPC
method.


| Field | Type | Label | Description |
| ----- | ---- | ----- | ----------- |
| `height` | [int64](#int64) |  | height is the block height at which the plan was applied. |






<a name="cosmos.upgrade.v1beta1.QueryCurrentPlanRequest"></a>

### QueryCurrentPlanRequest
QueryCurrentPlanRequest is the request type for the Query/CurrentPlan RPC
method.






<a name="cosmos.upgrade.v1beta1.QueryCurrentPlanResponse"></a>

### QueryCurrentPlanResponse
QueryCurrentPlanResponse is the response type for the Query/CurrentPlan RPC
method.


| Field | Type | Label | Description |
| ----- | ---- | ----- | ----------- |
| `plan` | [Plan](#cosmos.upgrade.v1beta1.Plan) |  | plan is the current upgrade plan. |






<a name="cosmos.upgrade.v1beta1.QueryModuleVersionsRequest"></a>

### QueryModuleVersionsRequest
QueryModuleVersionsRequest is the request type for the Query/ModuleVersions
RPC method.

Since: cosmos-sdk 0.43


| Field | Type | Label | Description |
| ----- | ---- | ----- | ----------- |
| `module_name` | [string](#string) |  | module_name is a field to query a specific module consensus version from state. Leaving this empty will fetch the full list of module versions from state |






<a name="cosmos.upgrade.v1beta1.QueryModuleVersionsResponse"></a>

### QueryModuleVersionsResponse
QueryModuleVersionsResponse is the response type for the Query/ModuleVersions
RPC method.

Since: cosmos-sdk 0.43


| Field | Type | Label | Description |
| ----- | ---- | ----- | ----------- |
| `module_versions` | [ModuleVersion](#cosmos.upgrade.v1beta1.ModuleVersion) | repeated | module_versions is a list of module names with their consensus versions. |






<a name="cosmos.upgrade.v1beta1.QueryUpgradedConsensusStateRequest"></a>

### QueryUpgradedConsensusStateRequest
QueryUpgradedConsensusStateRequest is the request type for the Query/UpgradedConsensusState
RPC method.


| Field | Type | Label | Description |
| ----- | ---- | ----- | ----------- |
| `last_height` | [int64](#int64) |  | last height of the current chain must be sent in request as this is the height under which next consensus state is stored |






<a name="cosmos.upgrade.v1beta1.QueryUpgradedConsensusStateResponse"></a>

### QueryUpgradedConsensusStateResponse
QueryUpgradedConsensusStateResponse is the response type for the Query/UpgradedConsensusState
RPC method.


| Field | Type | Label | Description |
| ----- | ---- | ----- | ----------- |
| `upgraded_consensus_state` | [bytes](#bytes) |  | Since: cosmos-sdk 0.43 |





 <!-- end messages -->

 <!-- end enums -->

 <!-- end HasExtensions -->


<a name="cosmos.upgrade.v1beta1.Query"></a>

### Query
Query defines the gRPC upgrade querier service.

| Method Name | Request Type | Response Type | Description | HTTP Verb | Endpoint |
| ----------- | ------------ | ------------- | ------------| ------- | -------- |
| `CurrentPlan` | [QueryCurrentPlanRequest](#cosmos.upgrade.v1beta1.QueryCurrentPlanRequest) | [QueryCurrentPlanResponse](#cosmos.upgrade.v1beta1.QueryCurrentPlanResponse) | CurrentPlan queries the current upgrade plan. | GET|/cosmos/upgrade/v1beta1/current_plan|
| `AppliedPlan` | [QueryAppliedPlanRequest](#cosmos.upgrade.v1beta1.QueryAppliedPlanRequest) | [QueryAppliedPlanResponse](#cosmos.upgrade.v1beta1.QueryAppliedPlanResponse) | AppliedPlan queries a previously applied upgrade plan by its name. | GET|/cosmos/upgrade/v1beta1/applied_plan/{name}|
| `UpgradedConsensusState` | [QueryUpgradedConsensusStateRequest](#cosmos.upgrade.v1beta1.QueryUpgradedConsensusStateRequest) | [QueryUpgradedConsensusStateResponse](#cosmos.upgrade.v1beta1.QueryUpgradedConsensusStateResponse) | UpgradedConsensusState queries the consensus state that will serve as a trusted kernel for the next version of this chain. It will only be stored at the last height of this chain. UpgradedConsensusState RPC not supported with legacy querier This rpc is deprecated now that IBC has its own replacement (https://github.com/cosmos/ibc-go/blob/2c880a22e9f9cc75f62b527ca94aa75ce1106001/proto/ibc/core/client/v1/query.proto#L54) | GET|/cosmos/upgrade/v1beta1/upgraded_consensus_state/{last_height}|
| `ModuleVersions` | [QueryModuleVersionsRequest](#cosmos.upgrade.v1beta1.QueryModuleVersionsRequest) | [QueryModuleVersionsResponse](#cosmos.upgrade.v1beta1.QueryModuleVersionsResponse) | ModuleVersions queries the list of module versions from state.

Since: cosmos-sdk 0.43 | GET|/cosmos/upgrade/v1beta1/module_versions|

 <!-- end services -->



<a name="cosmos/vesting/v1beta1/vesting.proto"></a>
<p align="right"><a href="#top">Top</a></p>

## cosmos/vesting/v1beta1/vesting.proto



<a name="cosmos.vesting.v1beta1.BaseVestingAccount"></a>

### BaseVestingAccount
BaseVestingAccount implements the VestingAccount interface. It contains all
the necessary fields needed for any vesting account implementation.


| Field | Type | Label | Description |
| ----- | ---- | ----- | ----------- |
| `base_account` | [cosmos.auth.v1beta1.BaseAccount](#cosmos.auth.v1beta1.BaseAccount) |  |  |
| `original_vesting` | [cosmos.base.v1beta1.Coin](#cosmos.base.v1beta1.Coin) | repeated |  |
| `delegated_free` | [cosmos.base.v1beta1.Coin](#cosmos.base.v1beta1.Coin) | repeated |  |
| `delegated_vesting` | [cosmos.base.v1beta1.Coin](#cosmos.base.v1beta1.Coin) | repeated |  |
| `end_time` | [int64](#int64) |  |  |






<a name="cosmos.vesting.v1beta1.ContinuousVestingAccount"></a>

### ContinuousVestingAccount
ContinuousVestingAccount implements the VestingAccount interface. It
continuously vests by unlocking coins linearly with respect to time.


| Field | Type | Label | Description |
| ----- | ---- | ----- | ----------- |
| `base_vesting_account` | [BaseVestingAccount](#cosmos.vesting.v1beta1.BaseVestingAccount) |  |  |
| `start_time` | [int64](#int64) |  |  |






<a name="cosmos.vesting.v1beta1.DelayedVestingAccount"></a>

### DelayedVestingAccount
DelayedVestingAccount implements the VestingAccount interface. It vests all
coins after a specific time, but non prior. In other words, it keeps them
locked until a specified time.


| Field | Type | Label | Description |
| ----- | ---- | ----- | ----------- |
| `base_vesting_account` | [BaseVestingAccount](#cosmos.vesting.v1beta1.BaseVestingAccount) |  |  |






<a name="cosmos.vesting.v1beta1.Period"></a>

### Period
Period defines a length of time and amount of coins that will vest.


| Field | Type | Label | Description |
| ----- | ---- | ----- | ----------- |
| `length` | [int64](#int64) |  |  |
| `amount` | [cosmos.base.v1beta1.Coin](#cosmos.base.v1beta1.Coin) | repeated |  |






<a name="cosmos.vesting.v1beta1.PeriodicVestingAccount"></a>

### PeriodicVestingAccount
PeriodicVestingAccount implements the VestingAccount interface. It
periodically vests by unlocking coins during each specified period.


| Field | Type | Label | Description |
| ----- | ---- | ----- | ----------- |
| `base_vesting_account` | [BaseVestingAccount](#cosmos.vesting.v1beta1.BaseVestingAccount) |  |  |
| `start_time` | [int64](#int64) |  |  |
| `vesting_periods` | [Period](#cosmos.vesting.v1beta1.Period) | repeated |  |






<a name="cosmos.vesting.v1beta1.PermanentLockedAccount"></a>

### PermanentLockedAccount
PermanentLockedAccount implements the VestingAccount interface. It does
not ever release coins, locking them indefinitely. Coins in this account can
still be used for delegating and for governance votes even while locked.

Since: cosmos-sdk 0.43


| Field | Type | Label | Description |
| ----- | ---- | ----- | ----------- |
| `base_vesting_account` | [BaseVestingAccount](#cosmos.vesting.v1beta1.BaseVestingAccount) |  |  |





 <!-- end messages -->

 <!-- end enums -->

 <!-- end HasExtensions -->

 <!-- end services -->



<a name="cosmos/vesting/v1beta1/tx.proto"></a>
<p align="right"><a href="#top">Top</a></p>

## cosmos/vesting/v1beta1/tx.proto



<a name="cosmos.vesting.v1beta1.MsgCreatePeriodicVestingAccount"></a>

### MsgCreatePeriodicVestingAccount
MsgCreateVestingAccount defines a message that enables creating a vesting
account.


| Field | Type | Label | Description |
| ----- | ---- | ----- | ----------- |
| `from_address` | [string](#string) |  |  |
| `to_address` | [string](#string) |  |  |
| `start_time` | [int64](#int64) |  |  |
| `vesting_periods` | [Period](#cosmos.vesting.v1beta1.Period) | repeated |  |






<a name="cosmos.vesting.v1beta1.MsgCreatePeriodicVestingAccountResponse"></a>

### MsgCreatePeriodicVestingAccountResponse
MsgCreateVestingAccountResponse defines the Msg/CreatePeriodicVestingAccount
response type.






<a name="cosmos.vesting.v1beta1.MsgCreateVestingAccount"></a>

### MsgCreateVestingAccount
MsgCreateVestingAccount defines a message that enables creating a vesting
account.


| Field | Type | Label | Description |
| ----- | ---- | ----- | ----------- |
| `from_address` | [string](#string) |  |  |
| `to_address` | [string](#string) |  |  |
| `amount` | [cosmos.base.v1beta1.Coin](#cosmos.base.v1beta1.Coin) | repeated |  |
| `end_time` | [int64](#int64) |  |  |
| `delayed` | [bool](#bool) |  |  |






<a name="cosmos.vesting.v1beta1.MsgCreateVestingAccountResponse"></a>

### MsgCreateVestingAccountResponse
MsgCreateVestingAccountResponse defines the Msg/CreateVestingAccount response type.





 <!-- end messages -->

 <!-- end enums -->

 <!-- end HasExtensions -->


<a name="cosmos.vesting.v1beta1.Msg"></a>

### Msg
Msg defines the bank Msg service.

| Method Name | Request Type | Response Type | Description | HTTP Verb | Endpoint |
| ----------- | ------------ | ------------- | ------------| ------- | -------- |
| `CreateVestingAccount` | [MsgCreateVestingAccount](#cosmos.vesting.v1beta1.MsgCreateVestingAccount) | [MsgCreateVestingAccountResponse](#cosmos.vesting.v1beta1.MsgCreateVestingAccountResponse) | CreateVestingAccount defines a method that enables creating a vesting account. | |
| `CreatePeriodicVestingAccount` | [MsgCreatePeriodicVestingAccount](#cosmos.vesting.v1beta1.MsgCreatePeriodicVestingAccount) | [MsgCreatePeriodicVestingAccountResponse](#cosmos.vesting.v1beta1.MsgCreatePeriodicVestingAccountResponse) | CreatePeriodicVestingAccount defines a method that enables creating a periodic vesting account. | |

 <!-- end services -->



## Scalar Value Types

| .proto Type | Notes | C++ | Java | Python | Go | C# | PHP | Ruby |
| ----------- | ----- | --- | ---- | ------ | -- | -- | --- | ---- |
| <a name="double" /> double |  | double | double | float | float64 | double | float | Float |
| <a name="float" /> float |  | float | float | float | float32 | float | float | Float |
| <a name="int32" /> int32 | Uses variable-length encoding. Inefficient for encoding negative numbers – if your field is likely to have negative values, use sint32 instead. | int32 | int | int | int32 | int | integer | Bignum or Fixnum (as required) |
| <a name="int64" /> int64 | Uses variable-length encoding. Inefficient for encoding negative numbers – if your field is likely to have negative values, use sint64 instead. | int64 | long | int/long | int64 | long | integer/string | Bignum |
| <a name="uint32" /> uint32 | Uses variable-length encoding. | uint32 | int | int/long | uint32 | uint | integer | Bignum or Fixnum (as required) |
| <a name="uint64" /> uint64 | Uses variable-length encoding. | uint64 | long | int/long | uint64 | ulong | integer/string | Bignum or Fixnum (as required) |
| <a name="sint32" /> sint32 | Uses variable-length encoding. Signed int value. These more efficiently encode negative numbers than regular int32s. | int32 | int | int | int32 | int | integer | Bignum or Fixnum (as required) |
| <a name="sint64" /> sint64 | Uses variable-length encoding. Signed int value. These more efficiently encode negative numbers than regular int64s. | int64 | long | int/long | int64 | long | integer/string | Bignum |
| <a name="fixed32" /> fixed32 | Always four bytes. More efficient than uint32 if values are often greater than 2^28. | uint32 | int | int | uint32 | uint | integer | Bignum or Fixnum (as required) |
| <a name="fixed64" /> fixed64 | Always eight bytes. More efficient than uint64 if values are often greater than 2^56. | uint64 | long | int/long | uint64 | ulong | integer/string | Bignum |
| <a name="sfixed32" /> sfixed32 | Always four bytes. | int32 | int | int | int32 | int | integer | Bignum or Fixnum (as required) |
| <a name="sfixed64" /> sfixed64 | Always eight bytes. | int64 | long | int/long | int64 | long | integer/string | Bignum |
| <a name="bool" /> bool |  | bool | boolean | boolean | bool | bool | boolean | TrueClass/FalseClass |
| <a name="string" /> string | A string must always contain UTF-8 encoded or 7-bit ASCII text. | string | String | str/unicode | string | string | string | String (UTF-8) |
| <a name="bytes" /> bytes | May contain any arbitrary sequence of bytes. | string | ByteString | str | []byte | ByteString | string | String (ASCII-8BIT) |
<|MERGE_RESOLUTION|>--- conflicted
+++ resolved
@@ -455,7 +455,6 @@
   
     - [Msg](#cosmos.gov.v1beta2.Msg)
   
-<<<<<<< HEAD
 - [cosmos/group/v1beta1/events.proto](#cosmos/group/v1beta1/events.proto)
     - [EventCreateGroup](#cosmos.group.v1beta1.EventCreateGroup)
     - [EventCreateGroupAccount](#cosmos.group.v1beta1.EventCreateGroupAccount)
@@ -465,8 +464,6 @@
     - [EventUpdateGroupAccount](#cosmos.group.v1beta1.EventUpdateGroupAccount)
     - [EventVote](#cosmos.group.v1beta1.EventVote)
   
-=======
->>>>>>> 25f3af2f
 - [cosmos/group/v1beta1/types.proto](#cosmos/group/v1beta1/types.proto)
     - [GroupAccountInfo](#cosmos.group.v1beta1.GroupAccountInfo)
     - [GroupInfo](#cosmos.group.v1beta1.GroupInfo)
@@ -2289,203 +2286,6 @@
 | ----- | ---- | ----- | ----------- |
 | `key` | [string](#string) |  |  |
 | `value` | [string](#string) |  |  |
-<<<<<<< HEAD
-
-
-
-
-
-
-<a name="cosmos.base.abci.v1beta1.GasInfo"></a>
-
-### GasInfo
-GasInfo defines tx execution gas context.
-
-
-| Field | Type | Label | Description |
-| ----- | ---- | ----- | ----------- |
-| `gas_wanted` | [uint64](#uint64) |  | GasWanted is the maximum units of work we allow this tx to perform. |
-| `gas_used` | [uint64](#uint64) |  | GasUsed is the amount of gas actually consumed. |
-
-
-
-
-
-
-<a name="cosmos.base.abci.v1beta1.MsgData"></a>
-
-### MsgData
-MsgData defines the data returned in a Result object during message
-execution.
-
-
-| Field | Type | Label | Description |
-| ----- | ---- | ----- | ----------- |
-| `msg_type` | [string](#string) |  |  |
-| `data` | [bytes](#bytes) |  |  |
-
-
-
-
-
-
-<a name="cosmos.base.abci.v1beta1.Result"></a>
-
-### Result
-Result is the union of ResponseFormat and ResponseCheckTx.
-
-
-| Field | Type | Label | Description |
-| ----- | ---- | ----- | ----------- |
-| `data` | [bytes](#bytes) |  | Data is any data returned from message or handler execution. It MUST be length prefixed in order to separate data from multiple message executions. |
-| `log` | [string](#string) |  | Log contains the log information from message or handler execution. |
-| `events` | [tendermint.abci.Event](#tendermint.abci.Event) | repeated | Events contains a slice of Event objects that were emitted during message or handler execution. |
-
-
-
-
-
-
-<a name="cosmos.base.abci.v1beta1.SearchTxsResult"></a>
-
-### SearchTxsResult
-SearchTxsResult defines a structure for querying txs pageable
-
-
-| Field | Type | Label | Description |
-| ----- | ---- | ----- | ----------- |
-| `total_count` | [uint64](#uint64) |  | Count of all txs |
-| `count` | [uint64](#uint64) |  | Count of txs in current page |
-| `page_number` | [uint64](#uint64) |  | Index of current page, start from 1 |
-| `page_total` | [uint64](#uint64) |  | Count of total pages |
-| `limit` | [uint64](#uint64) |  | Max count txs per page |
-| `txs` | [TxResponse](#cosmos.base.abci.v1beta1.TxResponse) | repeated | List of txs in current page |
-
-
-
-
-
-
-<a name="cosmos.base.abci.v1beta1.SimulationResponse"></a>
-
-### SimulationResponse
-SimulationResponse defines the response generated when a transaction is
-successfully simulated.
-
-
-| Field | Type | Label | Description |
-| ----- | ---- | ----- | ----------- |
-| `gas_info` | [GasInfo](#cosmos.base.abci.v1beta1.GasInfo) |  |  |
-| `result` | [Result](#cosmos.base.abci.v1beta1.Result) |  |  |
-
-
-
-
-
-
-<a name="cosmos.base.abci.v1beta1.StringEvent"></a>
-
-### StringEvent
-StringEvent defines en Event object wrapper where all the attributes
-contain key/value pairs that are strings instead of raw bytes.
-
-
-| Field | Type | Label | Description |
-| ----- | ---- | ----- | ----------- |
-| `type` | [string](#string) |  |  |
-| `attributes` | [Attribute](#cosmos.base.abci.v1beta1.Attribute) | repeated |  |
-
-
-
-
-
-
-<a name="cosmos.base.abci.v1beta1.TxMsgData"></a>
-
-### TxMsgData
-TxMsgData defines a list of MsgData. A transaction will have a MsgData object
-for each message.
-
-
-| Field | Type | Label | Description |
-| ----- | ---- | ----- | ----------- |
-| `data` | [MsgData](#cosmos.base.abci.v1beta1.MsgData) | repeated |  |
-
-
-
-
-
-
-<a name="cosmos.base.abci.v1beta1.TxResponse"></a>
-
-### TxResponse
-TxResponse defines a structure containing relevant tx data and metadata. The
-tags are stringified and the log is JSON decoded.
-
-
-| Field | Type | Label | Description |
-| ----- | ---- | ----- | ----------- |
-| `height` | [int64](#int64) |  | The block height |
-| `txhash` | [string](#string) |  | The transaction hash. |
-| `codespace` | [string](#string) |  | Namespace for the Code |
-| `code` | [uint32](#uint32) |  | Response code. |
-| `data` | [string](#string) |  | Result bytes, if any. |
-| `raw_log` | [string](#string) |  | The output of the application's logger (raw string). May be non-deterministic. |
-| `logs` | [ABCIMessageLog](#cosmos.base.abci.v1beta1.ABCIMessageLog) | repeated | The output of the application's logger (typed). May be non-deterministic. |
-| `info` | [string](#string) |  | Additional information. May be non-deterministic. |
-| `gas_wanted` | [int64](#int64) |  | Amount of gas requested for transaction. |
-| `gas_used` | [int64](#int64) |  | Amount of gas consumed by transaction. |
-| `tx` | [google.protobuf.Any](#google.protobuf.Any) |  | The request transaction bytes. |
-| `timestamp` | [string](#string) |  | Time of the previous block. For heights > 1, it's the weighted median of the timestamps of the valid votes in the block.LastCommit. For height == 1, it's genesis time. |
-
-
-
-
-
- <!-- end messages -->
-
- <!-- end enums -->
-
- <!-- end HasExtensions -->
-
- <!-- end services -->
-
-
-
-<a name="cosmos/base/kv/v1beta1/kv.proto"></a>
-<p align="right"><a href="#top">Top</a></p>
-
-## cosmos/base/kv/v1beta1/kv.proto
-
-
-
-<a name="cosmos.base.kv.v1beta1.Pair"></a>
-
-### Pair
-Pair defines a key/value bytes tuple.
-
-
-| Field | Type | Label | Description |
-| ----- | ---- | ----- | ----------- |
-| `key` | [bytes](#bytes) |  |  |
-| `value` | [bytes](#bytes) |  |  |
-
-
-
-
-
-
-<a name="cosmos.base.kv.v1beta1.Pairs"></a>
-
-### Pairs
-Pairs defines a repeated slice of Pair objects.
-
-
-| Field | Type | Label | Description |
-| ----- | ---- | ----- | ----------- |
-| `pairs` | [Pair](#cosmos.base.kv.v1beta1.Pair) | repeated |  |
-=======
->>>>>>> 25f3af2f
 
 
 
@@ -6294,8 +6094,6 @@
 
 
 <a name="cosmos/gov/v1beta2/gov.proto"></a>
-<<<<<<< HEAD
-=======
 <p align="right"><a href="#top">Top</a></p>
 
 ## cosmos/gov/v1beta2/gov.proto
@@ -6957,7 +6755,6 @@
 
 
 <a name="cosmos/group/v1beta1/types.proto"></a>
->>>>>>> 25f3af2f
 <p align="right"><a href="#top">Top</a></p>
 
 ## cosmos/gov/v1beta2/gov.proto
